from collections import defaultdict
from datetime import date
from typing import Any

from metrics.domain.models import PlotData
from metrics.domain.utils import ChartAxisFields, get_axis_name, get_last_day_of_month


class TabularData:
    def __init__(self, plots: list[PlotData]):
        self.plots = plots

        # The list of plot labels
        self.plot_labels: list[str] = []

        # The individual plots combined into one dictionary of dictionaries
        self.combined_plots: dict[str, dict[str, str]] = defaultdict(dict)

        # The headings to use in the table
        self.column_heading: str = "reference"

    def create_tabular_plots(self) -> list[dict[str, str | list[dict]]]:
        """Creates the tabular output for the given plots

        Returns:
            A list of dictionaries showing the plot data in a tabular format

        """
        # Merge all the plots together by x-axis
        self.combine_all_plots()

        # Order plots in chronological order for date-based tables
        self._cast_combined_plots_in_order()

        # Create output in required format
        return self.create_multi_plot_output()

<<<<<<< HEAD
    def add_plot_data_to_combined_plots(
        self, plot_data: dict[Any, Any], plot_label: str
    ):
=======
    def _cast_combined_plots_in_order(self) -> None:
        if self._is_date_based:
            self.combined_plots = dict(
                sorted(self.combined_plots.items(), reverse=True)
            )

    def collate_data_by_date(self, plot_data: dict[Any, Any], plot_label: str):
        """Add just the last values for each month to the combined plots dictionary

        Args:
            plot_data: The raw plot data that is by date
            plot_label: The label for this plot
        """

        for k, v in plot_data.items():
            month_end = str(get_last_day_of_month(k))
            self.combined_plots[month_end].update({plot_label: str(v)})

    def collate_data_not_by_date(self, plot_data: dict[Any, Any], plot_label: str):
>>>>>>> 232342e2
        """Add the values to the combined plots dictionary

        Args:
            plot_data: The raw plot data that is not by date
            plot_label: The label for this plot

        Returns:
            None

        """
        for key, value in plot_data.items():
            self.combined_plots[str(key)].update({plot_label: str(value)})

    def combine_all_plots(self):
        """Merges the individual plots along the x-axis

        Notes:
            This updates the `combined_plots` instance
            variable with the processed plots data

        Returns:
            None

        """
        for index, plot in enumerate(self.plots, 1):
            plot_label: str = plot.parameters.label or f"Plot{index}"
            self.plot_labels.append(plot_label)

            plot_data: dict = self._build_plot_data(plot=plot)

            self.add_plot_data_to_combined_plots(
                plot_data=plot_data,
                plot_label=plot_label,
            )

    @property
    def _is_date_based(self) -> bool:
        return self.plots[0].parameters.x_axis == ChartAxisFields.date.name

    @staticmethod
    def _build_plot_data(plot: PlotData) -> dict:
        return dict(zip(plot.x_axis_values, plot.y_axis_values))

    def create_multi_plot_output(self) -> list[dict[str, str | list[dict]]]:
        """Creates the tabular output for the given plots

        Notes:
            Additional ordering is **not** cast over the combined plots
            before being outputted by this method

        Returns:
            A list of dictionaries showing the plots in tabular format

        """
        tabular_data = []

        for left_column, plot_values in self.combined_plots.items():
            tabular_data.append(
                {
                    self.column_heading: left_column,
                    "values": [
                        {"label": plot_label, "value": plot_values.get(plot_label)}
                        for plot_label in self.plot_labels
                    ],
                }
            )

        return tabular_data<|MERGE_RESOLUTION|>--- conflicted
+++ resolved
@@ -35,31 +35,9 @@
         # Create output in required format
         return self.create_multi_plot_output()
 
-<<<<<<< HEAD
     def add_plot_data_to_combined_plots(
         self, plot_data: dict[Any, Any], plot_label: str
     ):
-=======
-    def _cast_combined_plots_in_order(self) -> None:
-        if self._is_date_based:
-            self.combined_plots = dict(
-                sorted(self.combined_plots.items(), reverse=True)
-            )
-
-    def collate_data_by_date(self, plot_data: dict[Any, Any], plot_label: str):
-        """Add just the last values for each month to the combined plots dictionary
-
-        Args:
-            plot_data: The raw plot data that is by date
-            plot_label: The label for this plot
-        """
-
-        for k, v in plot_data.items():
-            month_end = str(get_last_day_of_month(k))
-            self.combined_plots[month_end].update({plot_label: str(v)})
-
-    def collate_data_not_by_date(self, plot_data: dict[Any, Any], plot_label: str):
->>>>>>> 232342e2
         """Add the values to the combined plots dictionary
 
         Args:
@@ -72,6 +50,12 @@
         """
         for key, value in plot_data.items():
             self.combined_plots[str(key)].update({plot_label: str(value)})
+
+    def _cast_combined_plots_in_order(self) -> None:
+        if self._is_date_based:
+            self.combined_plots = dict(
+                sorted(self.combined_plots.items(), reverse=True)
+            )
 
     def combine_all_plots(self):
         """Merges the individual plots along the x-axis
