--- conflicted
+++ resolved
@@ -29,22 +29,8 @@
         # Merge all the plots together by x axis
         self.combine_list_of_plots()
 
-<<<<<<< HEAD
-def get_last_day_of_month(dt: datetime.date) -> datetime.date:
-    """Return the last day of the month for the given date
-
-    Args:
-        dt: The date we want the last day of the month for
-
-    Returns:
-        The last day of the month for the given date as a date type
-    """
-    next_month = dt.replace(day=28) + datetime.timedelta(days=4)
-    return next_month - datetime.timedelta(days=next_month.day)
-=======
         # Create output in required format
         tabular_format = self.generate_multi_plot_output()
->>>>>>> 711f3a5e
 
         return tabular_format
 
@@ -68,15 +54,8 @@
             plot_label: The label for this plot
         """
 
-<<<<<<< HEAD
-        temp_dict = dict(zip(plot.x_axis_values, plot.y_axis_values))
-        for k, v in temp_dict.items():
-            month_end = str(get_last_day_of_month(k))
-            combined_plots[month_end].update({plot_label: str(v)})
-=======
         for k, v in plot_data.items():
             self.combined_plots[k].update({plot_label: str(v)})
->>>>>>> 711f3a5e
 
     def combine_list_of_plots(self):
         """Merges the individual plots along the x axis"""
