--- conflicted
+++ resolved
@@ -11,12 +11,12 @@
     geography: Optional[str]
     geography_type: Optional[str]
     date_from: Optional[str]
-<<<<<<< HEAD
+    date_to: Optional[str]
     label: Optional[str]
 
     @property
     def keys_to_omit_from_dict_representation(self) -> Tuple[str, ...]:
-        return "chart_type", "date_from", "label"
+        return "chart_type", "date_from", "date_to", "label"
 
     def to_dict_for_query(self) -> Dict[str, str]:
         """Returns a dict representation of the model used for the corresponding query.
@@ -39,9 +39,6 @@
             if getattr(self, key)
             if key not in self.keys_to_omit_from_dict_representation
         }
-=======
-    date_to: Optional[str]
->>>>>>> 35032116
 
 
 class ChartPlots(BaseModel):
