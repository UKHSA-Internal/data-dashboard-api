from datetime import date
from typing import Any, List

import plotly

from metrics.domain.charts import chart_settings, type_hints
from metrics.domain.charts.colour_scheme import RGBAChartLineColours
from metrics.domain.charts.line_multi_coloured import properties
from metrics.domain.models import PlotsData

LAYOUT_ARGS: type_hints.CHART_ARGS = chart_settings.ChartSettings(
    0, 0, 0
).get_base_chart_config() | {
    "legend": {
        "orientation": "h",
        "y": 1.0,
        "x": 0.5,
        "xanchor": "center",
        "yanchor": "bottom",
    },
}


def create_multi_coloured_line_chart(
    chart_height: int,
    chart_width: int,
    chart_plots_data: List[PlotsData],
    line_shape: str,
    line_width: int = 2,
) -> plotly.graph_objs.Figure:
    """Creates a `Figure` object for the given `chart_plots_data` as a graph with multiple line plots.

    Args:
        chart_height: The chart height in pixels
        chart_width: The chart width in pixels
        chart_plots_data: List of `ChartPlotData` models,
            where each model represents a requested plot.
        line_shape: The shape to assign to the line plots.
            This can be either `linear` or `spline`.
        line_width: The weight to assign to the width of the line plots.
            Defaults to 2.
    Returns:
        `Figure`: A `plotly` object which can then be
            written to a file, or shown.

    """
    figure = plotly.graph_objects.Figure()

    for plot_data in chart_plots_data:
        selected_colour = RGBAChartLineColours.get_colour(
            colour=plot_data.parameters.line_colour
        )
        selected_line_type = properties.ChartLineTypes.get_chart_line_type(
            line_type=plot_data.parameters.line_type
        )

        line_plot: plotly.graph_objects.Scatter = _create_line_plot(
            x_axis_values=plot_data.x_axis_values,
            y_axis_values=plot_data.y_axis_values,
            colour=selected_colour.stringified,
            line_width=line_width,
            line_shape=line_shape,
            legend=plot_data.parameters.label,
            dash=selected_line_type.value,
        )

        # Add line plot to the figure
        figure.add_trace(trace=line_plot)

    # Apply the typical stylings for timeseries charts
    figure.update_layout(**LAYOUT_ARGS)

    settings = chart_settings.ChartSettings(
        width=chart_width,
        height=chart_height,
        plots_data=chart_plots_data,
    )

    # Set x axis tick type depending on what sort of data we are showing
    if type(chart_plots_data[0].x_axis_values[0]) is date:
<<<<<<< HEAD
        figure.update_xaxes(**chart_settings.ChartSettings._get_x_axis_date_type())

        # Give the chart the best chance of displaying all the tick labels
        min_date, max_date = chart_settings.get_x_axis_range(figure=figure)

        figure.update_xaxes(range=[min_date, max_date])
        figure.update_layout(**chart_settings.MARGINS_FOR_CHART_WITH_DATES)
=======
        figure.update_xaxes(**settings._get_x_axis_date_type())
>>>>>>> 99cde2c3
    else:
        figure.update_xaxes(**settings._get_x_axis_text_type())

    # Set the height and width of the chart itself
    figure.update_layout(
        {
            "height": chart_height,
            "width": chart_width,
            "showlegend": properties.is_legend_required(
                chart_plots_data=chart_plots_data
            ),
        }
    )

    return figure


def _create_line_plot(
    x_axis_values: List[Any],
    y_axis_values: List[Any],
    colour: str,
    line_width: int,
    line_shape: str,
    legend: str,
    dash: str,
):
    return plotly.graph_objects.Scatter(
        x=x_axis_values,
        y=y_axis_values,
        line={
            "width": line_width,
            "color": colour,
            "dash": dash,
        },
        line_shape=line_shape,
        name=legend,
    )


def generate_chart_figure(
    chart_height: int,
    chart_width: int,
    chart_plots_data: List[PlotsData],
    line_shape: str = "spline",
) -> plotly.graph_objs.Figure:
    """Creates a `Figure` object for the given `chart_plots_data` as a graph with multiple line plots.

    Args:
        chart_height: The chart height in pixels
        chart_width: The chart width in pixels
        chart_plots_data: List of `ChartPlotData` models,
            where each model represents a requested plot.
        line_shape: The shape to assign to the line plots.
            This can be either `linear` or `spline`.

    Returns:
        `Figure`: A `plotly` object which can then be
            written to a file, or shown.

    """
    return create_multi_coloured_line_chart(
        chart_height=chart_height,
        chart_width=chart_width,
        chart_plots_data=chart_plots_data,
        line_shape=line_shape,
    )<|MERGE_RESOLUTION|>--- conflicted
+++ resolved
@@ -78,17 +78,13 @@
 
     # Set x axis tick type depending on what sort of data we are showing
     if type(chart_plots_data[0].x_axis_values[0]) is date:
-<<<<<<< HEAD
-        figure.update_xaxes(**chart_settings.ChartSettings._get_x_axis_date_type())
+        figure.update_xaxes(**settings._get_x_axis_date_type())
 
         # Give the chart the best chance of displaying all the tick labels
         min_date, max_date = chart_settings.get_x_axis_range(figure=figure)
 
         figure.update_xaxes(range=[min_date, max_date])
         figure.update_layout(**chart_settings.MARGINS_FOR_CHART_WITH_DATES)
-=======
-        figure.update_xaxes(**settings._get_x_axis_date_type())
->>>>>>> 99cde2c3
     else:
         figure.update_xaxes(**settings._get_x_axis_text_type())
 
