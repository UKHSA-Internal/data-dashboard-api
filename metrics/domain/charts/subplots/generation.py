--- conflicted
+++ resolved
@@ -3,19 +3,14 @@
 import plotly.graph_objects
 from plotly.subplots import make_subplots
 
-<<<<<<< HEAD
 from metrics.domain.charts import colour_scheme
 from metrics.domain.charts.chart_settings.subplot_chart_settings import (
     SubplotChartSettings,
 )
-from metrics.domain.models import PlotGenerationData
-from metrics.domain.models.subplot_plots import SubplotChartGenerationPayload
-=======
 from metrics.domain.models.subplot_plots import (
     SubplotChartGenerationPayload,
     SubplotGenerationData,
 )
->>>>>>> ffec70c1
 
 
 def format_legend_names(
@@ -36,14 +31,10 @@
     *,
     chart_generation_payload: SubplotChartGenerationPayload,
 ) -> plotly.graph_objects.Figure:
-<<<<<<< HEAD
-    subplot_data: PlotGenerationData = chart_generation_payload.subplot_data
     settings = SubplotChartSettings(
         chart_generation_payload=chart_generation_payload,
     )
-=======
     subplot_data: list[SubplotGenerationData] = chart_generation_payload.subplot_data
->>>>>>> ffec70c1
 
     figure = make_subplots(
         cols=len(subplot_data), **settings.get_make_subplots_config()
@@ -72,7 +63,6 @@
                 col=plot_index,
             )
 
-<<<<<<< HEAD
         figure.update_xaxes(
             col=plot_index,
             ticktext=[plot_data.subplot_title],
@@ -86,14 +76,14 @@
     # Update primary y-axis settings (first subplot)
     figure.update_yaxes(**settings.get_primary_subplot_yaxis_config())
 
-    return format_legend_names(figure=figure)
-=======
     if chart_generation_payload.target_threshold:
-        add_target_threshold(
+        figure = add_target_threshold(
             figure=figure,
             y_bottom=chart_generation_payload.target_threshold,
             target_threshold_label=chart_generation_payload.target_threshold_label,
         )
+
+    figure = format_legend_names(figure=figure)
 
     return figure
 
@@ -204,5 +194,4 @@
 
 
 def _round_to_significant_figure(*, number: float, significant_digits: int) -> float:
-    return float(format(number, f".{significant_digits}g"))
->>>>>>> ffec70c1
+    return float(format(number, f".{significant_digits}g"))