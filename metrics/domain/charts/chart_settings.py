from typing import Dict, Union

from metrics.domain.charts import colour_scheme
from metrics.domain.charts.type_hints import DICT_OF_STR_ONLY

X_AXIS_TEXT_TYPE = {
    "type": "-",
    "dtick": None,
    "tickformat": None,
}

X_AXIS_DATE_TYPE = {
    "type": "date",
    "dtick": "M1",
    "tickformat": "%b %Y",
}

<<<<<<< HEAD
X_AXIS_SETTINGS = {
    "showgrid": False,
    "zeroline": False,
    "showline": False,
    "ticks": "outside",
    "tickson": "boundaries",
    "tickfont": TICK_FONT,
}
=======
class ChartSettings:
    def __init__(self, width: int, height: int):
        self._width = width
        self._height = height
>>>>>>> 04c34971

    @property
    def width(self) -> int:
        return self._width

    @property
    def height(self) -> int:
        return self._height

    @staticmethod
    def get_tick_font_config() -> DICT_OF_STR_ONLY:
        return {
            "family": "Arial",
            "color": colour_scheme.RGBAColours.DARK_BLUE_GREY.stringified,
        }

    def get_x_axis_config(self) -> Dict[str, Union[str, bool, DICT_OF_STR_ONLY]]:
        return {
            "showgrid": False,
            "zeroline": False,
            "showline": False,
            "ticks": "outside",
            "tickson": "boundaries",
            "type": "date",
            "dtick": "M1",
            "tickformat": "%b %Y",
            "tickfont": self.get_tick_font_config(),
        }

    def get_y_axis_config(self) -> Dict[str, Union[bool, DICT_OF_STR_ONLY]]:
        return {
            "showgrid": False,
            "showticklabels": False,
            "tickfont": self.get_tick_font_config(),
        }

    def get_base_chart_config(self):
        return {
            "paper_bgcolor": colour_scheme.RGBAColours.WHITE.stringified,
            "plot_bgcolor": colour_scheme.RGBAColours.WHITE.stringified,
            "margin": {
                "l": 0,
                "r": 0,
                "b": 0,
                "t": 0,
            },
            "autosize": False,
            "xaxis": self.get_x_axis_config(),
            "yaxis": self.get_y_axis_config(),
        }

    @staticmethod
    def get_simple_line_chart_config() -> Dict[str, Dict[str, bool]]:
        set_axes_to_be_invisible = {"visible": False}
        return {
            "xaxis": set_axes_to_be_invisible,
            "yaxis": set_axes_to_be_invisible,
            "plot_bgcolor": colour_scheme.RGBAColours.LINE_LIGHT_GREY.stringified,
        }<|MERGE_RESOLUTION|>--- conflicted
+++ resolved
@@ -15,7 +15,6 @@
     "tickformat": "%b %Y",
 }
 
-<<<<<<< HEAD
 X_AXIS_SETTINGS = {
     "showgrid": False,
     "zeroline": False,
@@ -24,12 +23,11 @@
     "tickson": "boundaries",
     "tickfont": TICK_FONT,
 }
-=======
+
 class ChartSettings:
     def __init__(self, width: int, height: int):
         self._width = width
         self._height = height
->>>>>>> 04c34971
 
     @property
     def width(self) -> int:
