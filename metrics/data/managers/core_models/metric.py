--- conflicted
+++ resolved
@@ -37,10 +37,6 @@
             QuerySet: A queryset of the individual metric names without repetition:
                 Examples:
                     `<MetricQuerySet ['new_cases_daily', 'new_deaths_daily']>`
-<<<<<<< HEAD
-
-=======
->>>>>>> 8aeae5f9
         """
         return self.all().values_list("name", flat=True).distinct()
 
@@ -51,32 +47,19 @@
             QuerySet: A queryset of the individual metric names without repetition:
                 Examples:
                     `<MetricQuerySet ['new_cases_7days_change', 'new_deaths_7days_change']>`
-<<<<<<< HEAD
-
-=======
->>>>>>> 8aeae5f9
         """
         return self.get_all_unique_names().filter(name__contains="change")
 
     def get_all_unique_percent_change_type_names(self) -> models.QuerySet:
-<<<<<<< HEAD
-        """Gets all unique metric names as a flat list queryset, which contain the words `change` and `percent`
-=======
-        """Gets all unique metric names as a flat list queryset, which contain the words `percent`
->>>>>>> 8aeae5f9
+        """Gets all unique metric names as a flat list queryset, which contain the word `percent`
 
         Returns:
             QuerySet: A queryset of the individual metric names without repetition:
                 Examples:
                     `<MetricQuerySet ['new_cases_7days_change_percentage', 'weekly_percent_change_positivity']>`
-<<<<<<< HEAD
 
         """
-        return self.get_all_unique_names().filter(name__contains="change")
-=======
-        """
         return self.get_all_unique_names().filter(name__contains="percent")
->>>>>>> 8aeae5f9
 
 
 class MetricManager(models.Manager):
@@ -107,59 +90,37 @@
             metric_name=metric_name, topic_name=topic_name
         )
 
-<<<<<<< HEAD
-    def get_all_unique_names(self) -> models.QuerySet:
-=======
     def get_all_unique_names(self) -> MetricQuerySet:
->>>>>>> 8aeae5f9
         """Gets all unique metric names as a flat list queryset.
 
         Returns:
             QuerySet: A queryset of the individual metric names without repetition:
                 Examples:
                     `<MetricQuerySet ['new_cases_daily', 'new_deaths_daily']>`
-<<<<<<< HEAD
 
         """
         return self.get_queryset().get_all_unique_names()
 
-    def get_all_unique_change_type_names(self) -> models.QuerySet:
-=======
-        """
-        return self.get_queryset().get_all_unique_names()
 
     def get_all_unique_change_type_names(self) -> MetricQuerySet:
->>>>>>> 8aeae5f9
         """Gets all unique metric names as a flat list queryset, which contain the word `change`
 
         Returns:
             QuerySet: A queryset of the individual metric names without repetition:
                 Examples:
                     `<MetricQuerySet ['new_cases_7days_change', 'new_deaths_7days_change']>`
-<<<<<<< HEAD
 
         """
         return self.get_queryset().get_all_unique_change_type_names()
 
-    def get_all_unique_change_percent_type_names(self) -> models.QuerySet:
-        """Gets all unique metric names as a flat list queryset, which contain the word `change`
-=======
-        """
-        return self.get_queryset().get_all_unique_change_type_names()
 
     def get_all_unique_percent_change_type_names(self) -> MetricQuerySet:
         """Gets all unique metric names as a flat list queryset, which contain the word `percent`
->>>>>>> 8aeae5f9
 
         Returns:
             QuerySet: A queryset of the individual metric names without repetition:
                 Examples:
                     `<MetricQuerySet ['new_cases_7days_change_percentage', 'new_deaths_7days_change_percentage']>`
-<<<<<<< HEAD
 
         """
-        return self.get_queryset().get_all_unique_change_type_names()
-=======
-        """
-        return self.get_queryset().get_all_unique_percent_change_type_names()
->>>>>>> 8aeae5f9
+        return self.get_queryset().get_all_unique_percent_change_type_names()