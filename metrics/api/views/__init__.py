from .charts import ChartsView, EncodedChartsView
<<<<<<< HEAD
from .downloads import DownloadsView
from .headlines import HeadlinesViewBeta
=======
from .downloads import DownloadsView, BulkDownloadsView
from .headlines import HeadlinesView
>>>>>>> 2ab3de42
from .health import HealthView
from .tables import TablesView
from .trends import TrendsView<|MERGE_RESOLUTION|>--- conflicted
+++ resolved
@@ -1,11 +1,6 @@
 from .charts import ChartsView, EncodedChartsView
-<<<<<<< HEAD
-from .downloads import DownloadsView
 from .headlines import HeadlinesViewBeta
-=======
 from .downloads import DownloadsView, BulkDownloadsView
-from .headlines import HeadlinesView
->>>>>>> 2ab3de42
 from .health import HealthView
 from .tables import TablesView
 from .trends import TrendsView