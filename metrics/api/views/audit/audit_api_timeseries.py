from datetime import datetime, timedelta

from django_filters.rest_framework import DjangoFilterBackend
<<<<<<< HEAD
from drf_spectacular.utils import extend_schema
=======
from drf_spectacular.types import OpenApiTypes
from drf_spectacular.utils import OpenApiParameter, extend_schema
>>>>>>> 4959ae2a
from rest_framework import permissions, viewsets

import config
from metrics.api.enums import AppMode
from metrics.data.managers.api_models.time_series import APITimeSeriesQuerySet
from metrics.data.models.api_models import APITimeSeries

from .serializers import AuditAPITimeSeriesSerializer
from .shared import AUDIT_API_TAG, AuditEndpointPagination


@extend_schema(
    parameters=[
        OpenApiParameter(
            name="date_from",
            type=OpenApiTypes.STR,
            description="The date to start your timeseries slice from (defaults to a year ago today)",
            required=False,
        ),
        OpenApiParameter(
            name="date_to",
            type=OpenApiTypes.STR,
            description="The date to end your timeseries slice at (defaults to today's date)",
            required=False,
        ),
    ],
    tags=[AUDIT_API_TAG],
)
class AuditAPITimeSeriesViewSet(viewsets.ReadOnlyModelViewSet):
    """This endpoint can be used to retrieve all `APITimeseries` records based on `metric` including records
        still under embargo.

    ---

    # Notes

    Note that this endpoint will only return data for `APITimeseries` metrics. If the `metric` provided relates to
    `Headline` data the request won't return any results because this is an invalid request.

    ---

    ### Headline type metrics are invalid.

    For example, a request for the following would be **invalid**

    - metric `COVID-19_headline_ONSDeaths_7DayChange`

    - geography_type `Nation`

    - geography `England`

    - age `all`

    - sex `all`

    - stratum `default`

    This would be **invalid** because the `metric` of `COVID-19_headline_ONSDeaths_7DayChange` relates to `Headline`
    data.

    ---

    Whereas, a request for the following would be **valid**:

    - metric `COVID-19_cases_casesByDay`

    - geography_type `Nation`

    - geography `England`

    - age `all`

    - sex `all`

    - stratum `default`

    This would be a **valid** request because the `metric` of `COVID-19_cases_casesByDay` relates to `Timeseries` data.

    Note the key difference here being the 2nd part of the metric name:

    *<topic>* *<metric group>* *<description>*

    A valid metric name for this endpoint should **NOT** include `headline` as the metric group part of the name.

    """

    permission_classes = []
    queryset = APITimeSeries.objects.all().order_by("date")
    serializer_class = AuditAPITimeSeriesSerializer
    pagination_class = AuditEndpointPagination
    filter_backends = [DjangoFilterBackend]

<<<<<<< HEAD
=======
    def get_date_from(self) -> str:
        """Returns the date for a year ago from today if query param `date_from` is None
        otherwise it returns the provided `date_from` string
        """
        return (
            self.request.query_params.get("date_from")
            if self.request.query_params.get("date_from") is not None
            else (datetime.now() - timedelta(days=365)).strftime("%Y-%m-%d")
        )

    def get_date_to(self) -> str:
        """Returns today's date as a string if query param `date_to` is None
        otherwise it returns the provided `date_to` string
        """
        return (
            self.request.query_params.get("date_to")
            if self.request.query_params.get("date_to") is not None
            else (datetime.now()).strftime("%Y-%m-%d")
        )

>>>>>>> 4959ae2a
    def get_permissions(self) -> list[type[permissions.BasePermission]]:
        if AppMode.CMS_ADMIN.value == config.APP_MODE:
            return [permissions.IsAuthenticated()]

        return super().get_permissions()

    def get_queryset(self) -> APITimeSeriesQuerySet:
        queryset = (
            super()
            .get_queryset()
            .filter(
                date__gte=self.get_date_from(),
                date__lte=self.get_date_to(),
            )
        )

        return queryset.filter_for_audit_list_view(
            metric_name=self.kwargs["metric"],
            geography_name=self.kwargs["geography"],
            geography_type_name=self.kwargs["geography_type"],
            stratum=self.kwargs["stratum"],
            sex=self.kwargs["sex"],
            age=self.kwargs["age"],
        )<|MERGE_RESOLUTION|>--- conflicted
+++ resolved
@@ -1,12 +1,8 @@
 from datetime import datetime, timedelta
 
 from django_filters.rest_framework import DjangoFilterBackend
-<<<<<<< HEAD
-from drf_spectacular.utils import extend_schema
-=======
 from drf_spectacular.types import OpenApiTypes
 from drf_spectacular.utils import OpenApiParameter, extend_schema
->>>>>>> 4959ae2a
 from rest_framework import permissions, viewsets
 
 import config
@@ -99,8 +95,12 @@
     pagination_class = AuditEndpointPagination
     filter_backends = [DjangoFilterBackend]
 
-<<<<<<< HEAD
-=======
+    def get_permissions(self) -> list[type[permissions.BasePermission]]:
+        if AppMode.CMS_ADMIN.value == config.APP_MODE:
+            return [permissions.IsAuthenticated()]
+
+        return super().get_permissions()
+
     def get_date_from(self) -> str:
         """Returns the date for a year ago from today if query param `date_from` is None
         otherwise it returns the provided `date_from` string
@@ -121,13 +121,6 @@
             else (datetime.now()).strftime("%Y-%m-%d")
         )
 
->>>>>>> 4959ae2a
-    def get_permissions(self) -> list[type[permissions.BasePermission]]:
-        if AppMode.CMS_ADMIN.value == config.APP_MODE:
-            return [permissions.IsAuthenticated()]
-
-        return super().get_permissions()
-
     def get_queryset(self) -> APITimeSeriesQuerySet:
         queryset = (
             super()
