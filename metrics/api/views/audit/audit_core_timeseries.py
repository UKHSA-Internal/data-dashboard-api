--- conflicted
+++ resolved
@@ -1,15 +1,9 @@
-<<<<<<< HEAD
-from drf_spectacular.utils import extend_schema
-from rest_framework import permissions, viewsets
-
-=======
 from datetime import datetime, timedelta
 
 from drf_spectacular.types import OpenApiTypes
 from drf_spectacular.utils import OpenApiParameter, extend_schema
 from rest_framework import permissions, viewsets
 
->>>>>>> 4959ae2a
 import config
 from metrics.api.enums import AppMode
 from metrics.data.managers.core_models.time_series import CoreTimeSeriesQuerySet
@@ -99,8 +93,12 @@
     serializer_class = AuditCoreTimeseriesSerializer
     pagination_class = AuditEndpointPagination
 
-<<<<<<< HEAD
-=======
+    def get_permissions(self) -> list[type[permissions.BasePermission]]:
+        if AppMode.CMS_ADMIN.value == config.APP_MODE:
+            return [permissions.IsAuthenticated()]
+
+        return super().get_permissions()
+
     def get_date_from(self) -> str:
         """Returns the date from a year ago from today if query param `date_from` is None
         otherwise it returns the provided `date_from` string
@@ -121,13 +119,6 @@
             else (datetime.now()).strftime("%Y-%m-%d")
         )
 
->>>>>>> 4959ae2a
-    def get_permissions(self) -> list[type[permissions.BasePermission]]:
-        if AppMode.CMS_ADMIN.value == config.APP_MODE:
-            return [permissions.IsAuthenticated()]
-
-        return super().get_permissions()
-
     def get_queryset(self) -> CoreTimeSeriesQuerySet:
         queryset = (
             super()
