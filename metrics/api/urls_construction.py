--- conflicted
+++ resolved
@@ -22,7 +22,7 @@
     DownloadsView,
     EncodedChartsView,
     HealthView,
-    TrendsView,
+    TrendsViewBeta,
 )
 from metrics.api.views.geographies import GeographyTypesViewSet
 from metrics.api.views.headlines import HeadlinesViewBeta
@@ -122,14 +122,9 @@
     re_path(f"^{API_PREFIX}charts/v2", ChartsView.as_view()),
     re_path(f"^{API_PREFIX}charts/v3", EncodedChartsView.as_view()),
     re_path(f"^{API_PREFIX}downloads/v2", DownloadsView.as_view()),
-<<<<<<< HEAD
-=======
     re_path(f"^{API_PREFIX}bulkdownloads/v1", BulkDownloadsView.as_view()),
-    re_path(f"^{API_PREFIX}headlines/v2", HeadlinesView.as_view()),
->>>>>>> 2ab3de42
     re_path(f"^{API_PREFIX}headlines/v3", HeadlinesViewBeta.as_view()),
     re_path(f"^{API_PREFIX}tables/v4", TablesView.as_view()),
-    re_path(f"^{API_PREFIX}trends/v2", TrendsView.as_view()),
     re_path(f"^{API_PREFIX}trends/v3", TrendsViewBeta.as_view()),
 ]
 private_api_urlpatterns += geographies_router.urls
