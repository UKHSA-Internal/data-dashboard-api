from typing import List

from django.db.models import Manager
from rest_framework import serializers

from metrics.api.serializers import help_texts
from metrics.data.models.core_models import Metric, Topic
from metrics.domain.models import ChartPlotParameters, ChartPlots
from metrics.domain.utils import ChartTypes

FILE_FORMAT_CHOICES: List[str] = ["svg", "png", "jpg", "jpeg"]


class ChartsQuerySerializer(serializers.Serializer):
    file_format = serializers.ChoiceField(
        choices=FILE_FORMAT_CHOICES,
        default="svg",
    )


class ChartPlotSerializer(serializers.Serializer):
    topic = serializers.ChoiceField(
        choices=[],
        help_text=help_texts.TOPIC_FIELD,
        required=True,
    )
    metric = serializers.ChoiceField(
        choices=[],
        help_text=help_texts.METRIC_FIELD,
        required=True,
    )

    stratum = serializers.CharField(
        required=False,
        help_text=help_texts.STRATUM_FIELD,
        allow_blank=True,
        default="",
    )
    geography = serializers.CharField(
        required=False,
        help_text=help_texts.GEOGRAPHY_FIELD,
        allow_blank=True,
        default="",
    )
    geography_type = serializers.CharField(
        required=False,
        help_text=help_texts.GEOGRAPHY_TYPE_FIELD,
        allow_blank=True,
        default="",
    )

    chart_type = serializers.ChoiceField(
        choices=ChartTypes.choices(),
        help_text=help_texts.CHART_TYPE_FIELD,
        required=True,
    )
    date_from = serializers.DateField(
        help_text=help_texts.DATE_FROM_FIELD,
        required=False,
        default="",
        allow_null=True,
    )
<<<<<<< HEAD
    label = serializers.CharField(required=False)
=======
    date_to = serializers.DateField(
        help_text=help_texts.DATE_FROM_FIELD,
        required=False,
        default="",
        allow_null=True,
    )
>>>>>>> 35032116

    def to_models(self):
        return ChartPlotParameters(**self.data)

    def __init__(self, *args, **kwargs):
        super().__init__(*args, **kwargs)

        try:
            self.populate_choices()
        except RuntimeError:
            pass
        # This is needed because the serializers are loaded by django at runtime
        # Because this is a child serializer, an `instance` must be passed
        # to the parent serializer.
        # Otherwise, we'd have to decorate all our unit tests with access to the db.

    def populate_choices(self):
        self.fields["topic"].choices = self.topic_manager.get_all_names()
        self.fields["metric"].choices = self.metric_manager.get_all_names()

    @property
    def topic_manager(self) -> Manager:
        return self.context.get("topic_manager", Topic.objects)

    @property
    def metric_manager(self) -> Manager:
        return self.context.get("metric_manager", Metric.objects)


class ChartPlotsListSerializer(serializers.ListSerializer):
    child = ChartPlotSerializer()


class ChartsSerializer(serializers.Serializer):
    file_format = serializers.ChoiceField(
        choices=FILE_FORMAT_CHOICES,
        help_text=help_texts.CHART_FILE_FORMAT_FIELD,
        default="svg",
    )
    plots = ChartPlotsListSerializer()

    def to_models(self) -> ChartPlots:
        return ChartPlots(
            plots=self.data["plots"],
            file_format=self.data["file_format"],
        )


class ChartsResponseSerializer(serializers.Serializer):
    chart = serializers.FileField(help_text=help_texts.CHARTS_RESPONSE_HELP_TEXT)<|MERGE_RESOLUTION|>--- conflicted
+++ resolved
@@ -60,16 +60,14 @@
         default="",
         allow_null=True,
     )
-<<<<<<< HEAD
-    label = serializers.CharField(required=False)
-=======
     date_to = serializers.DateField(
         help_text=help_texts.DATE_FROM_FIELD,
         required=False,
         default="",
         allow_null=True,
     )
->>>>>>> 35032116
+
+    label = serializers.CharField(required=False)
 
     def to_models(self):
         return ChartPlotParameters(**self.data)
