--- conflicted
+++ resolved
@@ -79,7 +79,6 @@
         return self.context.get("metric_manager", Metric.objects)
 
 
-<<<<<<< HEAD
 CHARTS_RESPONSE_HELP_TEXT: str = """
 The specified chart type (E.g Waffle) in png format
 """
@@ -87,7 +86,8 @@
 
 class ChartsResponseSerializer(serializers.Serializer):
     chart = serializers.FileField(help_text=CHARTS_RESPONSE_HELP_TEXT)
-=======
+
+
 class ChartPlotsListSerializer(serializers.ListSerializer):
     child = ChartPlotSerializer()
 
@@ -104,5 +104,4 @@
         return ChartPlots(
             plots=self.data["plots"],
             file_format=self.data["file_format"],
-        )
->>>>>>> 1b61a7c4
+        )