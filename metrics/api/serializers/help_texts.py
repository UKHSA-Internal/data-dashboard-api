--- conflicted
+++ resolved
@@ -71,17 +71,15 @@
 TABLES_RESPONSE_HELP_TEXT: str = """
 The specified plots in a tabular format
 """
-<<<<<<< HEAD
+CHART_X_AXIS: str = """
+The metric to use along the X Axis of the chart
+"""
+CHART_Y_AXIS: str = """
+The metric to use along the Y Axis of the chart
+"""
 ENCODED_CHARTS_RESPONSE_HELP_TEXT: str = """
 The specified chart in the requested format e.g. svg URI encoded
 """
 ENCODED_CHARTS_LAST_UPDATED_HELP_TEXT: str = """
 The date that the chart data goes up to
-=======
-CHART_X_AXIS: str = """
-The metric to use along the X Axis of the chart
-"""
-CHART_Y_AXIS: str = """
-The metric to use along the Y Axis of the chart
->>>>>>> c601f83d
 """