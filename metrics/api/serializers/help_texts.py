TOPIC_FIELD: str = "The name of the topic being queried for. E.g. `COVID-19`"
METRIC_FIELD: str = "The name of the metric being queried for. E.g. `{}`"
STRATUM_FIELD: str = """
The smallest subgroup a metric can be broken down into. E.g. `0_4` for the age band 0 - 4 years old.
"""
GEOGRAPHY_FIELD: str = """
The geography constraints to apply any data filtering to.
E.g. `London`
"""
GEOGRAPHY_TYPE_FIELD: str = """
The type of geographical categorisation to apply any data filtering to.
E.g. `Nation`
"""
HEADLINE_METRIC_VALUE_FIELD_HELP_TEXT: str = """
The associated value of the headline metric which was queried for. E.g. `new_cases_7days_change`
"""
TREND_METRIC_NAME_FIELD: str = """
The name of the main change type metric being queried for. E.g. `new_cases_7days_change`
"""
TREND_METRIC_VALUE_FIELD: str = """
The associated value of the main change type metric which was queried for. E.g. `10`
"""

TREND_PERCENTAGE_METRIC_NAME_FIELD: str = """
The name of the percentage change type metric being queried for. E.g. `new_cases_7days_change_percentage`
"""
TREND_PERCENTAGE_METRIC_VALUE_FIELD: str = """
The associated value of the percentage change type metric being queried for. E.g. `3.2` would be considered as +3.2%
"""
DATE_FROM_FIELD: str = """
The date from which to begin analysing data from. 
If nothing is provided, a default of **1 year ago from the current date** will be applied.
"""
CHART_TYPE_FIELD: str = """The type of chart to create this individual plot with."""
DIRECTION_FIELD: str = """
The direction in which the trend is represented as. 
This can be one of the following `up`, `neutral` or `down`.
"""
COLOUR_FIELD: str = """
The colour in which the trend is represented as. 
This can be one of the following `green`, `neutral` or `red`.
"""
CHART_FILE_FORMAT_FIELD: str = """
The file format to render the chart in. 
This can be one of the following `svg`, `png`, `jpg` or `jpeg`.
"""
<<<<<<< HEAD
DOWNLOAD_FORMAT: str = """
The format you want the data downloaded in. 
This can be either `json` or `csv`
=======
CHARTS_RESPONSE_HELP_TEXT: str = """
The specified chart in the requested format e.g. svg
>>>>>>> 901508fd
"""<|MERGE_RESOLUTION|>--- conflicted
+++ resolved
@@ -44,12 +44,10 @@
 The file format to render the chart in. 
 This can be one of the following `svg`, `png`, `jpg` or `jpeg`.
 """
-<<<<<<< HEAD
 DOWNLOAD_FORMAT: str = """
 The format you want the data downloaded in. 
 This can be either `json` or `csv`
-=======
+"""
 CHARTS_RESPONSE_HELP_TEXT: str = """
 The specified chart in the requested format e.g. svg
->>>>>>> 901508fd
 """