import os
from http import HTTPStatus

from django.http import FileResponse, HttpResponse
<<<<<<< HEAD
from drf_spectacular.utils import extend_schema
from rest_framework import serializers
=======
from drf_yasg import openapi
from drf_yasg.utils import swagger_auto_schema
>>>>>>> e7238298
from rest_framework.parsers import MultiPartParser
from rest_framework.response import Response
from rest_framework.views import APIView
from rest_framework_api_key.permissions import HasAPIKey

from metrics.api.serializers import ChartsQuerySerializer
from metrics.data.operations.api_models import generate_api_time_series
from metrics.data.operations.core_models import load_core_data
from metrics.domain.charts.data_visualization import (
    ChartNotSupportedError,
    generate_corresponding_chart,
)


class HealthView(APIView):
    permission_classes = []

    @staticmethod
    def get(*args, **kwargs):
        return HttpResponse(HTTPStatus.OK.value)


class ChartView(APIView):
<<<<<<< HEAD
    @extend_schema(parameters=[ChartsQuerySerializer])
=======
    permission_classes = [HasAPIKey]

    @swagger_auto_schema(query_serializer=ChartsQuerySerializer)
>>>>>>> e7238298
    def get(self, request, *args, **kwargs):
        """This endpoint can be used to generate charts conforming to the UK Gov Specification

        There are 2 mandatory URL parameters:

        - `topic` - relates to a type of disease

        - `category` - refers to the type of metric (like deaths or cases)

        Currently, the available permutations are:
        | Topic | Category |
        | ----- | -------- |
        | COVID-19 | Vaccinations |
        | COVID-19 | Cases |
        | COVID-19 | Deaths |
        | Influenza | Healthcare |
        | Influenza | Testing |

        Where a given permutation is not available the endpoint will respond with a `HTTP 404 NOT FOUND` error

        There is also an optional query param of `file_format`.
        By default, this will be set to `svg`.

        """
        category: str = kwargs["category"]
        topic: str = kwargs["topic"]

        query_serializer = ChartsQuerySerializer(data=request.query_params)
        query_serializer.is_valid(raise_exception=True)

        file_format = query_serializer.data["file_format"]

        try:
            filename: str = generate_corresponding_chart(
                topic=topic, category=category, file_format=file_format
            )
        except ChartNotSupportedError:
            return Response(status=HTTPStatus.NOT_FOUND)

        return self._return_image(filename=filename)

    @staticmethod
    def _return_image(filename: str) -> FileResponse:
        image = open(filename, "rb")
        response = FileResponse(image)

        os.remove(filename)

        return response


class FileUploadView(APIView):
    parser_classes = [MultiPartParser]
    permission_classes = [HasAPIKey]

    @extend_schema(
        operation_id="upload_file",
        request={
            "multipart/form-data": {
                "type": "object",
                "properties": {"file": {"type": "string", "format": "binary"}},
            }
        },
        deprecated=True,
    )
    def put(self, request, *args, **kwargs):
        """
        Note that this endpoint is **deprecated** and should only be used for demo/testing purposes.
        """
        load_core_data(filename=request.FILES.get("file"))
        generate_api_time_series()
        return Response(status=204)<|MERGE_RESOLUTION|>--- conflicted
+++ resolved
@@ -2,13 +2,8 @@
 from http import HTTPStatus
 
 from django.http import FileResponse, HttpResponse
-<<<<<<< HEAD
 from drf_spectacular.utils import extend_schema
 from rest_framework import serializers
-=======
-from drf_yasg import openapi
-from drf_yasg.utils import swagger_auto_schema
->>>>>>> e7238298
 from rest_framework.parsers import MultiPartParser
 from rest_framework.response import Response
 from rest_framework.views import APIView
@@ -32,13 +27,9 @@
 
 
 class ChartView(APIView):
-<<<<<<< HEAD
-    @extend_schema(parameters=[ChartsQuerySerializer])
-=======
     permission_classes = [HasAPIKey]
 
-    @swagger_auto_schema(query_serializer=ChartsQuerySerializer)
->>>>>>> e7238298
+    @extend_schema(parameters=[ChartsQuerySerializer])
     def get(self, request, *args, **kwargs):
         """This endpoint can be used to generate charts conforming to the UK Gov Specification
 
