import os
from http import HTTPStatus

<<<<<<< HEAD
from django.http import FileResponse
from drf_spectacular.utils import extend_schema
=======
from django.http import FileResponse, HttpResponse
from drf_yasg import openapi
from drf_yasg.utils import swagger_auto_schema
>>>>>>> 75d68108
from rest_framework import serializers
from rest_framework.parsers import MultiPartParser
from rest_framework.response import Response
from rest_framework.views import APIView

from metrics.data.operations.api_models import generate_api_time_series
from metrics.data.operations.core_models import load_core_data
from metrics.domain.charts.data_visualization import (
    ChartNotSupportedError,
    generate_corresponding_chart,
)


class HealthView(APIView):
    permission_classes = []

    @staticmethod
    def get(*args, **kwargs):
        return HttpResponse(HTTPStatus.OK.value)


class ChartsQuerySerializer(serializers.Serializer):
    file_format = serializers.ChoiceField(
        choices=["svg", "png", "jpg", "jpeg"], default="svg"
    )


class ChartView(APIView):
    @extend_schema(parameters=[ChartsQuerySerializer])
    def get(self, request, *args, **kwargs):
        """This endpoint can be used to generate charts conforming to the UK Gov Specification

        There are 2 mandatory URL parameters:

        - `topic` - relates to a type of disease

        - `category` - refers to the type of metric (like deaths or cases)

        Currently, the available permutations are:
        | Topic | Category |
        | ----- | -------- |
        | COVID-19 | Vaccinations |
        | COVID-19 | Cases |
        | COVID-19 | Deaths |
        | Influenza | Healthcare |
        | Influenza | Testing |

        Where a given permutation is not available the endpoint will respond with a `HTTP 404 NOT FOUND` error

        There is also an optional query param of `file_format`.
        By default, this will be set to `svg`.

        """
        category: str = kwargs["category"]
        topic: str = kwargs["topic"]

        query_serializer = ChartsQuerySerializer(data=request.query_params)
        query_serializer.is_valid(raise_exception=True)

        file_format = query_serializer.data["file_format"]

        try:
            filename: str = generate_corresponding_chart(
                topic=topic, category=category, file_format=file_format
            )
        except ChartNotSupportedError:
            return Response(status=HTTPStatus.NOT_FOUND)

        return self._return_image(filename=filename)

    @staticmethod
    def _return_image(filename: str) -> FileResponse:
        image = open(filename, "rb")
        response = FileResponse(image)

        os.remove(filename)

        return response


class FileUploadView(APIView):
    parser_classes = [MultiPartParser]

    @extend_schema(
        operation_id="upload_file",
        request={
            "multipart/form-data": {
                "type": "object",
                "properties": {"file": {"type": "string", "format": "binary"}},
            }
        },
        deprecated=True,
    )
    def put(self, request, *args, **kwargs):
        """
        Note that this endpoint is **deprecated** and should only be used for demo/testing purposes.
        """
        load_core_data(filename=request.FILES.get("file"))
        generate_api_time_series()
        return Response(status=204)<|MERGE_RESOLUTION|>--- conflicted
+++ resolved
@@ -1,14 +1,8 @@
 import os
 from http import HTTPStatus
 
-<<<<<<< HEAD
-from django.http import FileResponse
+from django.http import FileResponse, HttpResponse
 from drf_spectacular.utils import extend_schema
-=======
-from django.http import FileResponse, HttpResponse
-from drf_yasg import openapi
-from drf_yasg.utils import swagger_auto_schema
->>>>>>> 75d68108
 from rest_framework import serializers
 from rest_framework.parsers import MultiPartParser
 from rest_framework.response import Response
