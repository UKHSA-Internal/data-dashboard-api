from django.contrib import admin
from django.urls import include, path, re_path
from drf_spectacular.views import (
    SpectacularJSONAPIView,
    SpectacularRedocView,
    SpectacularSwaggerView,
)
from rest_framework import routers
from wagtail.admin import urls as wagtailadmin_urls
from wagtail.api.v2.router import WagtailAPIRouter

from cms.dashboard.viewsets import CMSPagesAPIViewSet
from metrics.api import settings
from metrics.api.views import (
    ChartsView,
    ChartView,
    DownloadsView,
    FileUploadView,
    HeadlinesView,
    HealthView,
    TabularView,
    TrendsView,
)
from metrics.api.viewsets import APITimeSeriesViewSet, DashboardViewSet

router = routers.DefaultRouter()
router.register(r"timeseries", APITimeSeriesViewSet)
router.register("api/stats", DashboardViewSet, basename="dashboard")

# Create the router. "wagtailapi" is the URL namespace
api_router = WagtailAPIRouter("wagtailapi")


# Add the three endpoints using the "register_endpoint" method.
# The first parameter is the name of the endpoint (such as pages, images). This
# is used in the URL of the endpoint
# The second parameter is the endpoint class that handles the requests
api_router.register_endpoint("pages", CMSPagesAPIViewSet)


urlpatterns = [
    path("", include(router.urls)),
    path("api-auth/", include("rest_framework.urls", namespace="rest_framework")),
    # JSON schema view
    path("api/schema/", SpectacularJSONAPIView.as_view(), name="schema"),
    # Swagger docs UI schema view:
    path(
        "api/swagger/",
        SpectacularSwaggerView.as_view(url_name="schema"),
        name="swagger-ui",
    ),
    # Redoc schema view
    path("api/redoc/", SpectacularRedocView.as_view(url_name="schema"), name="redoc"),
    re_path(r"^upload/$", FileUploadView.as_view()),
    re_path(r"^charts/(?P<topic>[^/]+)/(?P<category>[^/]+)$", ChartView.as_view()),
<<<<<<< HEAD
    re_path(r"^charts/v2/", ChartsView.as_view()),
    re_path(r"^downloads/v2/", DownloadsView.as_view()),
    re_path(r"^headlines/v2/", HeadlinesView.as_view()),
=======
    re_path(r"^charts/v2", ChartsView.as_view()),
    re_path(r"^headlines/v2", HeadlinesView.as_view()),
>>>>>>> ac7d39d0
    re_path(
        r"^tabular/(?P<topic>[^/]+)/(?P<metric>[^/]+)$",
        TabularView.as_view(),
    ),
    re_path(r"^trends/v2", TrendsView.as_view()),
    path("health/", HealthView.as_view()),
    path("admin/", admin.site.urls),
    path("api/", api_router.urls),
    path("cms-admin/", include(wagtailadmin_urls)),
]

if settings.DEBUG:
    from django.conf.urls.static import static
    from django.contrib.staticfiles.urls import staticfiles_urlpatterns

    # Serve static and media files from development server
    urlpatterns += staticfiles_urlpatterns()
    urlpatterns += static(settings.MEDIA_URL, document_root=settings.MEDIA_ROOT)<|MERGE_RESOLUTION|>--- conflicted
+++ resolved
@@ -53,14 +53,9 @@
     path("api/redoc/", SpectacularRedocView.as_view(url_name="schema"), name="redoc"),
     re_path(r"^upload/$", FileUploadView.as_view()),
     re_path(r"^charts/(?P<topic>[^/]+)/(?P<category>[^/]+)$", ChartView.as_view()),
-<<<<<<< HEAD
-    re_path(r"^charts/v2/", ChartsView.as_view()),
-    re_path(r"^downloads/v2/", DownloadsView.as_view()),
-    re_path(r"^headlines/v2/", HeadlinesView.as_view()),
-=======
     re_path(r"^charts/v2", ChartsView.as_view()),
+    re_path(r"^downloads/v2", DownloadsView.as_view()),
     re_path(r"^headlines/v2", HeadlinesView.as_view()),
->>>>>>> ac7d39d0
     re_path(
         r"^tabular/(?P<topic>[^/]+)/(?P<metric>[^/]+)$",
         TabularView.as_view(),
