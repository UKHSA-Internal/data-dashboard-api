import logging
from timeit import default_timer

from caching.common.pages import (
    ALL_PAGE_TYPES,
    collect_all_pages,
    extract_area_selectable_pages,
    get_childhood_vaccinations_page,
)
from caching.private_api.crawler import PrivateAPICrawler
from caching.private_api.crawler.area_selector.orchestration import (
    AreaSelectorOrchestrator,
)
from caching.private_api.management import CacheManagement
from cms.topic.models import TopicPage

logger = logging.getLogger(__name__)


def crawl_all_pages(
    *,
    private_api_crawler: PrivateAPICrawler,
    area_selector_orchestrator: AreaSelectorOrchestrator,
) -> None:
    """Parses the CMS blocks for all pages with the given `crawler`

    Notes:
        Currently "all pages" means the following:
        - The home page with the slug of "dashboard"
        - All live/published topic pages

    Args:
        private_api_crawler: A `PrivateAPICrawler` object which will be used
            to process and crawl the various CMS blocks
            which are required to parse each page
        area_selector_orchestrator: An `AreaSelectorOrchestrator` object
            which is used to orchestrate parallel `PrivateAPICrawler` objects
            as workers to process geography/page combinations

    Returns:
        None

    """
    start: float = default_timer()
    logger.info("Commencing refresh of cache")

    all_pages: ALL_PAGE_TYPES = collect_all_pages()
    private_api_crawler.process_pages(pages=all_pages)

    topic_pages: list[TopicPage] = extract_area_selectable_pages(all_pages=all_pages)
    area_selector_orchestrator.process_pages(pages=topic_pages)

    # Temporary hack to process the biggest page i.e. cover topic page last
    cover_pages = get_childhood_vaccinations_page()
    private_api_crawler.process_pages(pages=cover_pages)

    duration: float = default_timer() - start
    logger.info("Finished refreshing of cache in %s seconds", round(duration, 2))


def refresh_default_cache(
    *,
    cache_management: CacheManagement | None = None,
    private_api_crawler: PrivateAPICrawler | None = None,
) -> None:
    """Refresh the default cache for all live pages

    Args:
        `cache_management`: A `CacheManagement` object
            which will be used to clear the cache
            prior to filling the cache again.
            Defaults to a concrete `CacheManagement` object
        `private_api_crawler`: A `PrivateAPICrawler` object
            which will be used to process the pages.
            Defaults to an object with an `InternalAPIClient`
            set to force cache refreshes.

    Notes:
        Currently "all pages" means the following:
        - The home page with the slug of "dashboard"
        - All live/published topic pages

        This will write to the cache 1 by 1.
        This currently does not support blue/green cache hydration.
        As such, if the cache is hit during the invocation of this,
        then it is feasible that the request will be routed to the origin

    Returns:
        None

    """
<<<<<<< HEAD
    cache_management = cache_management or CacheManagement(
        in_memory=False, is_reserved_namespace=False
    )
    logger.info("Clearing all keys in default cache")
    # By pointing the `CacheManagement` at the normal namespace
    # this flush command will empty the normal/ephemeral data cache
    # i.e. it will leave the reserved/long-lived data cache untouched
=======
    cache_management = cache_management or CacheManagement(in_memory=False)
    logger.info("Clearing all keys in cache")
>>>>>>> 944d961c
    cache_management.clear()

    private_api_crawler = (
        private_api_crawler or PrivateAPICrawler.create_crawler_for_default_cache()
    )
    area_selector_orchestrator = AreaSelectorOrchestrator(
        geographies_api_crawler=private_api_crawler.geography_api_crawler
    )
    crawl_all_pages(
        private_api_crawler=private_api_crawler,
        area_selector_orchestrator=area_selector_orchestrator,
    )


def refresh_reserved_cache(
    *,
    cache_management: CacheManagement | None = None,
    private_api_crawler: PrivateAPICrawler | None = None,
) -> None:
    """Refresh the reserved cache for all live pages

    Args:
        `cache_management`: A `CacheManagement` object
            which will be used to clear the cache
            prior to filling the cache again.
            Defaults to a concrete `CacheManagement` object
        `private_api_crawler`: A `PrivateAPICrawler` object
            which will be used to process the pages.
            Defaults to an object with an `InternalAPIClient`
            set to force cache refreshes.

    Notes:
        Currently "all pages" means the following:
        - The home page with the slug of "dashboard"
        - All live/published topic pages

        This will write to the cache 1 by 1,
        and will only target the reserved namespace.

        All new keys are first written to the staging namespace,
        and then moved into the reserved namespace when ready.

    Returns:
        None

    """
    cache_management = cache_management or CacheManagement(
        in_memory=False, is_reserved_namespace=True
    )
    # By pointing the `CacheManagement` at the reserved namespace
    # this flush command will empty the reserved/long-lived data cache
    # i.e. it will leave the normal/ephemeral data cache untouched
    logger.info("Clearing all keys in reserved cache")
    cache_management.clear()
    private_api_crawler = (
        private_api_crawler or PrivateAPICrawler.create_crawler_for_reserved_cache()
    )
    area_selector_orchestrator = AreaSelectorOrchestrator(
        geographies_api_crawler=private_api_crawler.geography_api_crawler
    )

    crawl_all_pages(
        private_api_crawler=private_api_crawler,
        area_selector_orchestrator=area_selector_orchestrator,
    )


def get_all_downloads(*, file_format: str = "csv") -> list[dict[str, str]]:
    """Get all downloads from chart cards on supported pages

    Args:
        file_format: the format for download response data supports csv and json
            defaults to csv.

    Notes:
        You can pass all pages to the crawler's `get_all_downloads'
        and it will skip over any that don't contain chart data
        skipped pages will be logged.

    Returns:
       A list of dictionaries containing a filename and download content.

    """
    pages = collect_all_pages()
    crawler = PrivateAPICrawler.create_crawler_for_default_cache()
    return crawler.get_all_downloads(pages=pages, file_format=file_format)<|MERGE_RESOLUTION|>--- conflicted
+++ resolved
@@ -89,7 +89,6 @@
         None
 
     """
-<<<<<<< HEAD
     cache_management = cache_management or CacheManagement(
         in_memory=False, is_reserved_namespace=False
     )
@@ -97,10 +96,6 @@
     # By pointing the `CacheManagement` at the normal namespace
     # this flush command will empty the normal/ephemeral data cache
     # i.e. it will leave the reserved/long-lived data cache untouched
-=======
-    cache_management = cache_management or CacheManagement(in_memory=False)
-    logger.info("Clearing all keys in cache")
->>>>>>> 944d961c
     cache_management.clear()
 
     private_api_crawler = (
