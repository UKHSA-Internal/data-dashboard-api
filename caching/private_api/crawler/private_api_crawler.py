import logging
import re
from typing import Self

import django

django.setup()
# File descriptors & db connections are not copied from the parent
# as they are when `forking` instead of `spawning`.
<<<<<<< HEAD
# So `django.setup()` is required prior any models being imported
=======
# So `django.setup()` is required prior to any models being imported
>>>>>>> aee996aa
# This is because we spawn multiple processes when crawling the private API
# for all the available geography combinations.

from caching.internal_api_client import InternalAPIClient  # noqa: E402
from caching.private_api.crawler.cms_blocks import CMSBlockParser  # noqa: E402
from caching.private_api.crawler.dynamic_block_crawler import (  # noqa: E402
    DynamicContentBlockCrawler,
)
from caching.private_api.crawler.geographies_crawler import (  # noqa: E402
    GeographiesAPICrawler,
    GeographyData,
)
from caching.private_api.crawler.headless_cms_api import (  # noqa: E402
    HeadlessCMSAPICrawler,
)
from caching.private_api.crawler.type_hints import (  # noqa: E402
    CHART_DOWNLOAD,
    CMS_COMPONENT_BLOCK_TYPE,
)
from cms.common.models import CommonPage  # noqa: E402
from cms.home.models import HomePage  # noqa: E402
from cms.topic.models import TopicPage  # noqa: E402

logger = logging.getLogger(__name__)


class PrivateAPICrawler:
    """This is used to parse the CMS blocks and fire off the corresponding requests

    Notes:
        Under the hood, this uses the `InternalAPIClient` to crawl the various endpoints.
        This makes the assumption that each of the following endpoints are wrapped with a cache:
        - charts
        - tables
        - headlines
        - trends

    """

    def __init__(
        self,
        internal_api_client: InternalAPIClient | None = None,
        cms_block_parser: CMSBlockParser | None = None,
        dynamic_content_block_crawler: DynamicContentBlockCrawler | None = None,
    ):
        self._internal_api_client = internal_api_client or InternalAPIClient()
        self.geography_api_crawler = GeographiesAPICrawler(
            internal_api_client=self._internal_api_client
        )
        self._cms_block_parser = cms_block_parser or CMSBlockParser()
        self._headless_cms_api_crawler = HeadlessCMSAPICrawler(
            internal_api_client=self._internal_api_client
        )
        self._dynamic_content_block_crawler = (
            dynamic_content_block_crawler
            or DynamicContentBlockCrawler(
                internal_api_client=self._internal_api_client,
            )
        )

    # Class constructors

    @classmethod
    def create_crawler_for_cache_checking_only(cls) -> Self:
        internal_api_client = InternalAPIClient(cache_check_only=True)
        return cls(internal_api_client=internal_api_client)

    @classmethod
    def create_crawler_for_force_cache_refresh(cls) -> Self:
        internal_api_client = InternalAPIClient(force_refresh=True)
        return cls(internal_api_client=internal_api_client)

    @classmethod
    def create_crawler_for_lazy_loading(cls) -> Self:
        internal_api_client = InternalAPIClient(
            force_refresh=False, cache_check_only=False
        )
        return cls(internal_api_client=internal_api_client)

    # Process pages for content

    def process_pages(self, pages: list[HomePage, TopicPage, CommonPage]) -> None:
        """Makes requests to each individual content item within each of the given `pages`

        Notes:
            This will also make requests to the headless CMS API `pages/` endpoints
            in order to cache the CMS content in line with the content.
            This is primarily so that the cached pages content is always in lockstep
            with the cached content items (charts, headlines, tables etc).

        Args:
            pages: List of `Page` instances to be processed

        Returns:
            None

        """
        self._headless_cms_api_crawler.process_list_pages_for_headless_cms_api()
        self._headless_cms_api_crawler.process_detail_pages_for_headless_cms_api(
            pages=pages
        )
        logger.info("Completed processing of headless CMS API")

        self.geography_api_crawler.process_geographies_api()
        logger.info(
            "Completed processing of geographies API, now handling content blocks"
        )

        pages_count = len(pages)

        for index, page in enumerate(pages, 1):
            try:
                logger.info("Processing content blocks within `%s` page", page.title)
                self.process_all_sections_in_page(page=page)
            except AttributeError:
                logger.info(
                    "`%s` page has no dynamic content blocks. "
                    "So only the headless CMS API detail has been processed",
                    page.title,
                )
            logger.info("Completed %s / %s pages", index, pages_count)

    # Process sections

    def process_all_sections_in_page(
        self, page: HomePage | TopicPage, geography_data: GeographyData | None = None
    ) -> None:
        """Makes requests to each individual content item within each section of the given `page`

        Args:
            page: The `Page` instance to be processed
            geography_data: The `GeographyData` describing
                the geography to apply to the given `page`
                If provided as None, then the original blocks
                throughout the `page` will be processed

        Returns:
            None

        """
        for section in page.body.raw_data:
            self.process_section(section=section, geography_data=geography_data)

    def process_section(
        self,
        section: dict[list[CMS_COMPONENT_BLOCK_TYPE]],
        geography_data: GeographyData | None = None,
    ) -> None:
        """Makes requests to each individual content item within the given `section`

        Args:
            section: The `dict containing the CMS information
                about the section contents
            geography_data: The `GeographyData` describing
                the geography to apply to the given `section`
                If provided as None, then the original blocks
                in the `section` will be processed

        Returns:
            None

        """
        # Gather all headline number blocks in this section of the page
        headline_number_blocks = (
            self._cms_block_parser.get_all_headline_blocks_from_section(section=section)
        )
        # Process each of the headline number blocks which were gathered
        self._dynamic_content_block_crawler.process_all_headline_number_blocks(
            headline_number_blocks=headline_number_blocks
        )

        # Gather all chart blocks in this section of the page
        chart_blocks = (
            self._cms_block_parser.get_all_chart_blocks_from_section_for_geography(
                section=section, geography_data=geography_data
            )
        )

        # Process each of the chart blocks which were gathered
        self._dynamic_content_block_crawler.process_all_chart_blocks(
            chart_blocks=chart_blocks
        )

    # process downloads

    @staticmethod
    def format_titles_for_filenames(file_name: str) -> str:
        """Formats a string to be used for filenames and directory names.

        Args:
            file_name: String, unformatted file / directory name.

        Returns:
            formatted file / directory name as a string.
        """
        words = file_name.split(" ")
        pattern = re.compile("[(+),/\\-{!'\\\\'&@%*;:^$£?|\".\\[\\]}]")
        formatted_words = list(filter(None, [pattern.sub(r"", word) for word in words]))

        return "_".join(formatted_words).lower()

    def create_directory_name_for_downloads(self, file_name: str) -> str:
        """Creates a directory name for bulk_download

        Args:
            file_name: String, unformatted filename.

        Returns:
            Formatted directory name.
        """
        file_name = "landing page" if file_name == "UKHSA data dashboard" else file_name
        return self.format_titles_for_filenames(file_name)

    def create_filename_for_chart_card(
        self,
        file_name: str,
        file_format: str,
    ) -> str:
        """Create filename for bulk download

        Args:
            file_name: String, unformatted filename.
            file_format: Filename extension

        Returns:
            Formatted file name and extension taken from file_format
        """
        return f"{self.format_titles_for_filenames(file_name)}.{file_format}"

    def get_downloads_from_chart_row_columns(
        self,
        chart_row_columns: list[CMS_COMPONENT_BLOCK_TYPE],
        file_format: str,
    ) -> list[CHART_DOWNLOAD]:
        """Get downloads from chart row columns

        Args:
            chart_row_columns: list of cms component blocks containing chart
                data for queries.
            file_format: The format for download response data.
                supports csv or json

        Returns:
            A list of dictionaries containing filenames and response content
            from the downloads endpoint.
        """
        downloads = []

        for chart_card in chart_row_columns:
            chart_card_content = chart_card["value"]
            filename = self.create_filename_for_chart_card(
                file_name=chart_card_content["title"], file_format=file_format
            )
            response = (
                self._dynamic_content_block_crawler.process_download_for_chart_block(
                    chart_block=chart_card_content, file_format=file_format
                )
            )
            downloads.append({"name": filename, "content": response.content})

        return downloads

    def get_downloads_from_chart_cards(
        self,
        chart_row_cards: list[CMS_COMPONENT_BLOCK_TYPE],
        file_format: str,
    ) -> list[CHART_DOWNLOAD]:
        """Get downloads from chart row cards

        Args:
            chart_row_cards: Chart row data that includes query parameters for the download endpoint.
            file_format: the file format for download response format csv or json

        Returns:
            A list of dictionaries containing a file name and response data
        """
        downloads = []

        for chart_row_card in chart_row_cards:
            chart_row_columns = chart_row_card["value"]["columns"]

            downloads.extend(
                self.get_downloads_from_chart_row_columns(
                    chart_row_columns=chart_row_columns, file_format=file_format
                )
            )

        return downloads

    def get_downloads_from_page_sections(
        self,
        sections: list[dict[list[CMS_COMPONENT_BLOCK_TYPE]]],
        file_format: str,
    ) -> list[CHART_DOWNLOAD]:
        """Get downloads from page sections, extracts chart row cards
            from page sections and downloads chart data.

        Args:
            sections: list of page sections containing chart data
            file_format: The request format for downloaded data.

        Returns:
           A list of dictionaries containing downloads data, which
           includes a filename and download response data.
        """
        downloads = []

        for section in sections:
            chart_row_cards = (
                self._cms_block_parser.get_chart_row_cards_from_page_section(
                    section=section
                )
            )

            downloads.extend(
                self.get_downloads_from_chart_cards(
                    chart_row_cards=chart_row_cards,
                    file_format=file_format,
                )
            )

        return downloads

    def get_all_downloads(
        self,
        pages: [HomePage, TopicPage, CommonPage],
        file_format: str,
    ) -> list[CHART_DOWNLOAD]:
        """Get all chart downloads from supported pages.
            These include `HomePage` and `TopicPage`, unsupported pages are
            filtered out.

        Args:
            pages: A list of pages to process for downloads.
            file_format: the file_format for response data.

        Returns:
            A list of dictionaries containing filename and download content in
            either csv or json grouped by page name.
        """
        downloads = []

        for page in pages:
            try:
                downloads.append(
                    {
                        "directory_name": self.create_directory_name_for_downloads(
                            page.title
                        ),
                        "downloads": self.get_downloads_from_page_sections(
                            sections=page.body.raw_data, file_format=file_format
                        ),
                    }
                )
            except AttributeError:
                logger.info("Page %s does not contain chart data", page)
                continue

        return downloads<|MERGE_RESOLUTION|>--- conflicted
+++ resolved
@@ -7,11 +7,7 @@
 django.setup()
 # File descriptors & db connections are not copied from the parent
 # as they are when `forking` instead of `spawning`.
-<<<<<<< HEAD
-# So `django.setup()` is required prior any models being imported
-=======
 # So `django.setup()` is required prior to any models being imported
->>>>>>> aee996aa
 # This is because we spawn multiple processes when crawling the private API
 # for all the available geography combinations.
 
