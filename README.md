# UKHSA data dashboard API

This is a [Django](https://www.djangoproject.com/) 
and [Wagtail](https://docs.wagtail.org/en/stable/getting_started/index.html) project. 
The REST API is served via [Django-Rest-Framework](https://www.django-rest-framework.org/)


## Standard command tooling

To unify commonly used commands, there is a `Makefile` at the root level of the project.
Note that to use the `Makefile` you will need 

## Initial configuration

There are a number of steps to take before getting the environment setup for local development.

1. Ensure that you have [Python version 3.11](https://www.python.org/downloads/) installed on your system.

2. Set the `APIENV` environment variable set to `LOCAL`. 
```bash
export APIENV=LOCAL
```
To do this, you should include this line in an `.env` file at the root level of the project.
This will ensure that the Django `DEBUG` setting is set to True and the app will use a local sqlite database.

<<<<<<< HEAD
2. Ensure you have set a value for the `SECRET_KEY` environment variable.
```bash
export SECRET_KEY=REPLACE_ME_WITH_ACTUAL_VALUE
```
Once again, you should include this line in the `.env` file at the root level of your project structure.

See the [Django documentation | SECRET_KEY](https://docs.djangoproject.com/en/4.2/ref/settings/#secret-key) for more information.

=======
>>>>>>> b74340ad
3. Set up the virtual environment and install the project dependencies via:
```bash
make setup-venv
```

<<<<<<< HEAD
=======
Note that this step requires a Python 3.11 version to be installed on your system.

>>>>>>> b74340ad
4. Apply the database migrations, ensure Django collects static files and run the server.
```bash
make run-server
```
This will run the server locally on port 8000 - http://localhost:8000/

5. Create a local superuser by activating the virtual environment and following the prompts:
```bash
source venv/bin/activate
./manage.py createsuperuser
```

6. Sign in to the admin panel at `/admin/` and add an API key. 
**Make sure you note it down** as it won't be displayed in full again. 
You will need this key to be able to use the API later.
If you did not note of the generated key, you can simply create another and use that instead.

---

## Database

When developing locally, the app will point to a local database:

```
...
|- README.md
|- db.sqlite3  # <- this is the database
```

---

## Application data

To seed your environment with data, including CMS content and a snapshot of metrics data, 
you can run the following command:

```bash
./boot.sh <API Key> <Admin Password>
```

Whereby, `API Key` should meet the following criteria:

- Random first 8 alphanumeric characters
- `.` character on the 9th character
- Another random 32 alphanumeric characters

```
APIKey = <8 alphanumeric characters>.<32 alphanumeric characters>
```

---

## Development flows

### Project dependencies

The project dependencies are seperated into usage:
```
requirements.txt        # <- This imports the prod + dev dependencies. This includes all dependencies, regardless of usage.
requirements-prod.txt   # <- These are the Production-only dependencies. This is ingested by the Dockerfile
requirements-dev.txt    # <- These are the Dev dependencies-only. Includes testing/factory libraries
```

If you followed the instructions above in [Initial configuration](#initial-configuration) 
and ran `make setup-venv` then you will have installed the complete set of dependencies, 
including those needed for local development.

---

### Checking for code vulnerabilities

You can check for known vulnerabilities in the codebase with the following command:
```bash
make audit
```

---

### Running tests

The tests are split by type, `unit` and `integration`.

You can run them separately via the `Makefile` or all at once:

```bash
make all-tests
```

### Code quality checks

You can run the standard formatting tooling over your code with the following command:

```bash
make formatting
```

Note that if you push code to the remote repository which does not conform to the styling enforced by this tooling, 
that CI build will fail.

In this case you will need to run `make formatting` and push the code changes to the remote repository.

> In the future, this will be automated.

### Architectural constraints check

We use the `import-linter` package to enforce architectural constraints across the codebase.
You can check these by running the following command:

```bash
make architecture
```

Also note that this will also be enforced by virtue of the CI. 

---

## Remote infrastructure

When developing locally, you should have the `APIENV` environment variable set to `LOCAL`.
However, if you wish to connect to remote infrastructure, then you can do so by configuring 
the following environment variables:

- `APIENV` - The name of the environment. Must not be `LOCAL` for remote development.
- `POSTGRES_DB` - The name of the database
- `POSTGRES_USER` - The name of the user on the database
- `POSTGRES_PASSWORD` - The password associated with the database
- `POSTGRES_HOST` - The hostname of the database
- `POSTGRES_PORT` - (Optional) The port to connect to on the database, defaults to 5432

Note that with the environment variable `APIENV` set to anything other than `LOCAL`, 
the underlying Django `DEBUG` setting will be set to False.

In turn this will mean you have to run the following management command 
for the app to collect the necessary static files:

```
python manage.py collectstatic
```

Alternatively, if you are using the `make run-server` command to start your server, 
then this will be handled for you and you will not need to manually run `python manage.py collectstatic`.

---

## Using the API

### Via Curl

With the server running, you can make requests as follows:

```bash
curl -X 'GET' 'http://localhost:8000/api/pages/' -H 'accept: */*' -H 'Authorization: <Add API Key here>'
```
Make sure you replace the placeholder with the API key generated from the `initial configuration` steps.

### Via Swagger

Alternatively, you can use the swagger docs at `http://localhost:8000/api/swagger/`.
To pass the API key to all requests made by swagger you will need to do the following:
1. Click on the `Authorize` button
2. Enter your generated secret API key in the `api_key` authorization field.
3. You are now free to use the API via the swagger docs!

---

## Detailed documentation

For more detailed technical documentation please refer to the `docs/` folder at the 
root level of the project. 

Here you can find design information on the project structure, architecture and the current data model.
As well as more detailed standards and practices which must be adopted when developing in this codebase.<|MERGE_RESOLUTION|>--- conflicted
+++ resolved
@@ -23,8 +23,8 @@
 To do this, you should include this line in an `.env` file at the root level of the project.
 This will ensure that the Django `DEBUG` setting is set to True and the app will use a local sqlite database.
 
-<<<<<<< HEAD
-2. Ensure you have set a value for the `SECRET_KEY` environment variable.
+
+3. Ensure you have set a value for the `SECRET_KEY` environment variable.
 ```bash
 export SECRET_KEY=REPLACE_ME_WITH_ACTUAL_VALUE
 ```
@@ -32,31 +32,26 @@
 
 See the [Django documentation | SECRET_KEY](https://docs.djangoproject.com/en/4.2/ref/settings/#secret-key) for more information.
 
-=======
->>>>>>> b74340ad
-3. Set up the virtual environment and install the project dependencies via:
+4. Set up the virtual environment and install the project dependencies via:
 ```bash
 make setup-venv
 ```
 
-<<<<<<< HEAD
-=======
 Note that this step requires a Python 3.11 version to be installed on your system.
 
->>>>>>> b74340ad
-4. Apply the database migrations, ensure Django collects static files and run the server.
+5. Apply the database migrations, ensure Django collects static files and run the server.
 ```bash
 make run-server
 ```
 This will run the server locally on port 8000 - http://localhost:8000/
 
-5. Create a local superuser by activating the virtual environment and following the prompts:
+6. Create a local superuser by activating the virtual environment and following the prompts:
 ```bash
 source venv/bin/activate
 ./manage.py createsuperuser
 ```
 
-6. Sign in to the admin panel at `/admin/` and add an API key. 
+7. Sign in to the admin panel at `/admin/` and add an API key. 
 **Make sure you note it down** as it won't be displayed in full again. 
 You will need this key to be able to use the API later.
 If you did not note of the generated key, you can simply create another and use that instead.
