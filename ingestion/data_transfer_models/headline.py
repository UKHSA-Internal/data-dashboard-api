--- conflicted
+++ resolved
@@ -2,10 +2,7 @@
 
 from pydantic import BaseModel
 from pydantic.functional_validators import field_validator
-<<<<<<< HEAD
-=======
 from pydantic_core.core_schema import ValidationInfo
->>>>>>> dded17d6
 
 from ingestion.data_transfer_models import validation
 from ingestion.data_transfer_models.base import IncomingBaseDataModel
@@ -20,7 +17,6 @@
     embargo: datetime.datetime | None
     metric_value: float
 
-<<<<<<< HEAD
     @field_validator("embargo")
     @classmethod
     def cast_embargo_to_uk_timezone(
@@ -39,7 +35,7 @@
 
         """
         return validation.cast_date_to_uk_timezone(date_value=embargo)
-=======
+
     @field_validator("period_end")
     @classmethod
     def validate_period_dates(
@@ -69,7 +65,6 @@
         return validation.validate_period_end(
             period_start=input_period_start, period_end=period_end
         )
->>>>>>> dded17d6
 
 
 class HeadlineDTO(IncomingBaseDataModel):
