--- conflicted
+++ resolved
@@ -52,13 +52,8 @@
 
     """
 
-<<<<<<< HEAD
     permission_classes = []
-    name = "Public API Root"
-=======
-    permission_classes = [HasAPIKey]
     name = "API"
->>>>>>> 2282d695
 
     @extend_schema(tags=[PUBLIC_API_TAG])
     def get(self, request, format=None):
