--- conflicted
+++ resolved
@@ -40,11 +40,7 @@
           source uhd.sh
           uhd security dependencies
 
-<<<<<<< HEAD
-      - name: Run Bandit
-=======
       - name: Scan for vulnerabilities
->>>>>>> 08dbe17d
         run: |
           source uhd.sh
           uhd security vulnerabilities
