--- conflicted
+++ resolved
@@ -98,11 +98,8 @@
                                                                  "S101",           # Ignore use of `assert` statement in tests
                                                                  "SLF001"          # Ignore access of private methods/attributes in tests
                                                                 ]
-<<<<<<< HEAD
 "cms/metrics_interface/interface.py"                          = ["PLR0904"]        # Ignore maximum number of public methods
-=======
 "cms/dynamic_content/cards.py"                                = ["SLF001"]         # Ignore access to protected member
->>>>>>> 8f55bb41
 "metrics/api/views/*"                                         = ["E501"]           # Ignore line length in API views.
                                                                                         # This infringement is due to
                                                                                         # swagger-facing docstrings/documentation
