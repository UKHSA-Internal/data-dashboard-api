--- conflicted
+++ resolved
@@ -487,10 +487,13 @@
 @pytest.fixture
 def timestamp_2_months_from_now() -> datetime.datetime:
     return datetime.datetime.now() + relativedelta(months=2)
-
-
-@pytest.fixture
-<<<<<<< HEAD
+  
+
+def cache_management_with_in_memory_cache() -> CacheManagement:
+    return CacheManagement(in_memory=True)
+
+
+@pytest.fixture
 def example_global_filter():
     return {
         "type": "global_filter_card",
@@ -807,8 +810,4 @@
             ],
         },
         "id": "da1c5477-4e98-4686-8fa2-2af05d50a701",
-    }
-=======
-def cache_management_with_in_memory_cache() -> CacheManagement:
-    return CacheManagement(in_memory=True)
->>>>>>> 3a05ad6c
+    }