--- conflicted
+++ resolved
@@ -75,11 +75,7 @@
 
         # Check that different core supporting models
         # are created where required
-<<<<<<< HEAD
         assert Geography.objects.count() == 2
-=======
-        assert Geography.objects.count() == 2
-        assert GeographyType.objects.count() == 2
 
     @pytest.mark.django_db
     def test_can_ingest_timeseries_data_successfully(
@@ -192,5 +188,4 @@
         assert core_timeseries.metric_frequency == timeseries_data["metric_frequency"]
         assert core_timeseries.year == timeseries_data["year"]
         assert core_timeseries.month == timeseries_data["month"]
-        assert core_timeseries.epiweek == timeseries_data["epiweek"]
->>>>>>> e660e4fb
+        assert core_timeseries.epiweek == timeseries_data["epiweek"]