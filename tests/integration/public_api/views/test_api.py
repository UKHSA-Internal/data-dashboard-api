import datetime
from collections import OrderedDict
from http import HTTPStatus

import pytest
from rest_framework.response import Response
from rest_framework.test import APIClient

from metrics.data.models.api_models import APITimeSeries


class TestPublicAPINestedLinkViews:
    @property
    def path(self) -> str:
        return "/api/public/timeseries/"

    @property
    def test_server_base_name(self) -> str:
        return "http://testserver"

    @property
    def api_base_path(self) -> str:
        return f"{self.test_server_base_name}{self.path}"

    @staticmethod
    def _setup_api_time_series(
        **kwargs,
    ) -> APITimeSeries:
        day = kwargs.pop("day", 1)
        return APITimeSeries.objects.create(
            metric_value=123,
            epiweek=1,
            year=2023,
            date=datetime.date(year=2023, month=1, day=day),
            **kwargs,
        )

    @staticmethod
    def _build_expected_response_fields(
        theme_name: str,
        sub_theme_name: str,
        topic_name: str,
        geography_type_name: str,
        geography_name: str,
        metric_name: str,
    ) -> list[tuple[str, str, str, str]]:
        return [
            (
                "name",
                "link",
                theme_name,
                f"themes/{theme_name}",
            ),
            (
                "",
                "sub_themes",
                "",
                f"themes/{theme_name}/sub_themes/",
            ),
            (
                "name",
                "link",
                sub_theme_name,
                f"themes/{theme_name}/sub_themes/{sub_theme_name}",
            ),
            (
                "",
                "topics",
                "",
                f"themes/{theme_name}/sub_themes/{sub_theme_name}/topics",
            ),
            (
                "name",
                "link",
                topic_name,
                f"themes/{theme_name}/sub_themes/{sub_theme_name}/topics/{topic_name}",
            ),
            (
                "",
                "geography_types",
                "",
                f"themes/{theme_name}/sub_themes/{sub_theme_name}/topics/{topic_name}/geography_types",
            ),
            (
                "name",
                "link",
                geography_type_name,
                f"themes/{theme_name}/sub_themes/{sub_theme_name}/topics/{topic_name}/geography_types/{geography_type_name}",
            ),
            (
                "",
                "geographies",
                "",
                f"themes/{theme_name}/sub_themes/{sub_theme_name}/topics/{topic_name}/geography_types/{geography_type_name}/geographies",
            ),
            (
                "name",
                "link",
                geography_name,
                f"themes/{theme_name}/sub_themes/{sub_theme_name}/topics/{topic_name}/geography_types/{geography_type_name}/geographies/{geography_name}",
            ),
            (
                "",
                "metrics",
                "",
                f"themes/{theme_name}/sub_themes/{sub_theme_name}/topics/{topic_name}/geography_types/{geography_type_name}/geographies/{geography_name}/metrics",
            ),
            (
                "name",
                "link",
                metric_name,
                f"themes/{theme_name}/sub_themes/{sub_theme_name}/topics/{topic_name}/geography_types/{geography_type_name}/geographies/{geography_name}/metrics/{metric_name}",
            ),
        ]

    @pytest.mark.django_db
    def test_returns_correct_links_to_subsequent_views(self, client: APIClient):
        """
        Given a valid request and a number of matching `APITimeSeries` records
        When the `GET /api/public/timeseries/` API is used
        Then the response contains links which will direct the caller to the subsequent views
        """
        # Given
        theme_name = "infectious_disease"
        sub_theme_name = "respiratory"
        topic_name = "COVID-19"
        geography_type_name = "Nation"
        geography_name = "England"
        metric_name = "COVID-19_deaths_ONSByDay"

        self._setup_api_time_series(
            theme=theme_name,
            sub_theme=sub_theme_name,
            topic=topic_name,
            geography_type=geography_type_name,
            geography=geography_name,
            metric=metric_name,
        )

        # When
        expected_response_fields: list[
            tuple[str, str, str, str]
        ] = self._build_expected_response_fields(
            theme_name=theme_name,
            sub_theme_name=sub_theme_name,
            topic_name=topic_name,
            geography_type_name=geography_type_name,
            geography_name=geography_name,
            metric_name=metric_name,
        )

        path = f"{self.path}themes/"
        for (
            metadata_field,
            link_field,
            expected_metadata_field_value,
            expected_link_field_value,
        ) in expected_response_fields:
            response: Response = client.get(path=path, format="json")
            assert response.status_code == HTTPStatus.OK
            response_data: OrderedDict = response.data

            # Then
            # Check that the metadata field matches up to expected value
            # For example, the `name` of 1 of the items in the `themes` list view
            # should be equal to the `theme_name` which in this case is `infectious_disease`.
            # The `information` field has been temporarily removed hence the if statement check is in place below.
            if metadata_field:
                metadata_field_from_response: str = response_data[0][metadata_field]
                assert metadata_field_from_response == expected_metadata_field_value

            # Check that the link field matches up to expected value
            link_field_from_response: str = response_data[0][link_field]
            assert (
                link_field_from_response
                == f"{self.api_base_path}{expected_link_field_value}"
            )

            # Point the next request to the link field provided by the previous response
            path = link_field_from_response

    @pytest.mark.django_db
    def test_returns_correct_data_at_final_view(self, client: APIClient):
        """
        Given a set of `APITimeSeries` records
        And a list of parameters to filter for a subset of those records
        When the final public API endpoint is hit
        Then the response contains the correct filtered `APITimeSeries` records
        And the response is paginated as expected
        """
        # Given
        theme_name = "infectious_disease"
        sub_theme_name = "respiratory"
        topic_name = "COVID-19"
        geography_type_name = "Nation"
        geography_name = "England"
        geography_code = "E92000001"
        metric_name = "COVID-19_deaths_ONSByDay"
        metric_group = "deaths"
        sex = "ALL"
        age = "ALL"

        other_topic_name = "Influenza"
        other_metric_name = "Influenza_testing_7daypositivity"

        expected_matching_time_series_count: int = 7

        # Records to be filtered for
        for i in range(expected_matching_time_series_count):
            self._setup_api_time_series(
                theme=theme_name,
                sub_theme=sub_theme_name,
                topic=topic_name,
                geography_type=geography_type_name,
                geography=geography_name,
                geography_code=geography_code,
                metric_group=metric_group,
                metric=metric_name,
                sex=sex,
                age=age,
                day=i + 1,
            )

        # Records to be filtered out
        for i in range(10):
            self._setup_api_time_series(
                theme=theme_name,
                sub_theme=sub_theme_name,
                topic=other_topic_name,
                geography_type=geography_type_name,
                geography=geography_name,
                geography_code=geography_code,
                metric_group=metric_group,
                metric=other_metric_name,
                sex=sex,
                age=age,
                day=i + 1,
            )

        # When
        path = f"{self.path}themes/{theme_name}/sub_themes/{sub_theme_name}/topics/{topic_name}/geography_types/{geography_type_name}/geographies/{geography_name}/metrics/{metric_name}"
        response: Response = client.get(path=path, format="json")

        # Then
        # Check that the filtering has been applied correctly
        # And that only the requested time series records are returned
        response_data: OrderedDict = response.data
        assert response_data["count"] == expected_matching_time_series_count

        # Check that API returns a link to the next page of the paginated data
        assert response_data["next"] == f"{self.test_server_base_name}{path}?page=2"
        assert response_data["previous"] is None

        # Check that by default, the page size is returned as 5
        assert len(response_data["results"]) == 5

        # Check that the results match the expected records
        # which were to be filtered for
        for result in response_data["results"]:
            assert result["theme"] == theme_name
            assert result["sub_theme"] == sub_theme_name
            assert result["geography_type"] == geography_type_name
            assert result["geography"] == geography_name
            assert result["geography_code"] == geography_code
            assert result["topic"] == topic_name != other_topic_name
            assert result["metric"] == metric_name != other_metric_name
            assert result["metric_group"] == metric_group
            assert result["sex"] == sex
            assert result["age"] == age

    @pytest.mark.django_db
    def test_returns_correct_data_at_final_view_with_query_parameters(
        self, client: APIClient
    ):
        """
        Given a set of `APITimeSeries` records
        And a list of parameters to filter for a subset of those records
        And a number of query parameters
        When the final public API endpoint is hit
        Then the response contains the correct filtered `APITimeSeries` records
        """
        # Given
        theme_name = "infectious_disease"
        sub_theme_name = "respiratory"
        topic_name = "COVID-19"
        geography_type_name = "Nation"
        geography_name = "England"
        metric_name = "COVID-19_deaths_ONSByDay"
        age = "15_44"
        sex = "F"

        other_age = "90+"
        other_sex = "M"

        expected_matching_time_series_count: int = 2

        # Records to be filtered for
        for i in range(expected_matching_time_series_count):
            self._setup_api_time_series(
                theme=theme_name,
                sub_theme=sub_theme_name,
                topic=topic_name,
                geography_type=geography_type_name,
                geography=geography_name,
                metric=metric_name,
                day=i + 1,
                age=age,
                sex=sex,
            )

        # Records to be filtered out
        for i in range(10):
            self._setup_api_time_series(
                theme=theme_name,
                sub_theme=sub_theme_name,
                topic=topic_name,
                geography_type=geography_type_name,
                geography=geography_name,
                metric=metric_name,
                age=other_age,
                sex=other_sex,
                day=i + 1,
            )

        # When
        path = f"{self.path}themes/{theme_name}/sub_themes/{sub_theme_name}/topics/{topic_name}/geography_types/{geography_type_name}/geographies/{geography_name}/metrics/{metric_name}"
<<<<<<< HEAD
        response: Response = client.get(
            path=path, format="json", data={"sex": sex, "stratum": stratum_name}
=======
        response: Response = authenticated_api_client.get(
            path=path, format="json", data={"sex": sex, "age": age}
>>>>>>> 515d7d04
        )

        # Then
        # Check that the filtering has been applied correctly
        # And that only the requested time series records are returned
        response_data: OrderedDict = response.data
        assert response_data["count"] == expected_matching_time_series_count

        # Check that API returns no paginated links
        # as we expect a small enough set of data to fit within the 1-page response
        assert response_data["next"] is None
        assert response_data["previous"] is None

        # Check that the results contain the records within the 1-page response
        assert len(response_data["results"]) == expected_matching_time_series_count

        # Check that the results match the expected records
        # which were to be filtered for
        for result in response_data["results"]:
            assert result["theme"] == theme_name
            assert result["sub_theme"] == sub_theme_name
            assert result["geography_type"] == geography_type_name
            assert result["geography"] == geography_name
            assert result["topic"] == topic_name
            assert result["metric"] == metric_name
            assert result["sex"] == sex != other_sex
            assert result["age"] == age != other_age<|MERGE_RESOLUTION|>--- conflicted
+++ resolved
@@ -324,13 +324,8 @@
 
         # When
         path = f"{self.path}themes/{theme_name}/sub_themes/{sub_theme_name}/topics/{topic_name}/geography_types/{geography_type_name}/geographies/{geography_name}/metrics/{metric_name}"
-<<<<<<< HEAD
         response: Response = client.get(
-            path=path, format="json", data={"sex": sex, "stratum": stratum_name}
-=======
-        response: Response = authenticated_api_client.get(
             path=path, format="json", data={"sex": sex, "age": age}
->>>>>>> 515d7d04
         )
 
         # Then
