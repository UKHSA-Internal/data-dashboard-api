import datetime
from unittest import mock

import pytest

from metrics.domain.charts import colour_scheme
from metrics.domain.charts.chart_settings import ChartSettings, get_new_max_date
from metrics.domain.models import PlotParameters, PlotsData


@pytest.fixture
def fake_chart_plots_data() -> PlotsData:
    plot_params = PlotParameters(
        chart_type="line_multi_coloured",
        topic="COVID-19",
        metric="new_cases_daily",
    )
    x_values = [1, 2, 4, 5, 5, 2, 1]
    return PlotsData(
        parameters=plot_params,
        x_axis_values=[1, 2, 4, 5, 5, 2, 1],
        y_axis_values=[
            datetime.date(year=2023, month=1, day=i + 1) for i in range(len(x_values))
        ],
    )


@pytest.fixture()
def fake_chart_settings(fake_chart_plots_data: PlotsData) -> ChartSettings:
    return ChartSettings(
        width=930,
        height=220,
        plots_data=fake_chart_plots_data,
    )


class TestChartSettings:
    def test_get_tick_font_setting(self, fake_chart_settings: ChartSettings):
        """
        Given an instance of `ChartSettings`
        When `get_tick_font_config()` is called
        Then the correct tick font configuration is returned as a dict
        """
        # Given
        chart_settings = fake_chart_settings

        # When
        tick_font_config = chart_settings.get_tick_font_config()

        # Then
        expected_tick_font_config = {
            "family": "Arial",
            "color": colour_scheme.RGBAColours.DARK_BLUE_GREY.stringified,
        }
        assert tick_font_config == expected_tick_font_config

    def test_get_x_axes_setting(self, fake_chart_settings: ChartSettings):
        """
        Given an instance of `ChartSettings`
        When `get_x_axis_config()` is called
        Then the correct X axis configuration is returned as a dict
        """
        # Given
        chart_settings = fake_chart_settings

        # When
        x_axis_config = chart_settings.get_x_axis_config()

        # Then
        expected_x_axis_config = {
            "showgrid": False,
            "zeroline": False,
            "showline": False,
            "ticks": "outside",
            "tickson": "boundaries",
            "type": "date",
            "dtick": "M1",
            "tickformat": "%b %Y",
            "tickfont": chart_settings.get_tick_font_config(),
        }
        assert x_axis_config == expected_x_axis_config

    def test_get_y_axes_setting(self, fake_chart_settings: ChartSettings):
        """
        Given an instance of `ChartSettings`
        When `get_y_axis_config()` is called
        Then the correct Y axis configuration is returned as a dict
        """
        # Given
        chart_settings = fake_chart_settings

        # When
        y_axis_config = chart_settings.get_y_axis_config()

        # Then
        expected_y_axis_config = {
            "showgrid": False,
            "showticklabels": False,
            "tickfont": chart_settings.get_tick_font_config(),
        }
        assert y_axis_config == expected_y_axis_config

    @mock.patch.object(ChartSettings, "get_y_axis_config")
    @mock.patch.object(ChartSettings, "get_x_axis_config")
    def test_get_base_chart_config(
        self,
        mocked_get_x_axis_config: mock.MagicMock,
        mocked_get_y_axis_config: mock.MagicMock,
        fake_chart_settings: ChartSettings,
    ):
        """
        Given an instance of `ChartSettings`
        When `get_base_chart_config()` is called
        Then the correct base chart configuration is returned as a dict
        """
        # Given
        chart_settings = fake_chart_settings

        # When
        base_chart_config = chart_settings.get_base_chart_config()

        # Then
        expected_base_chart_config = {
            "paper_bgcolor": colour_scheme.RGBAColours.WHITE.stringified,
            "plot_bgcolor": colour_scheme.RGBAColours.WHITE.stringified,
            "margin": {
                "l": 0,
                "r": 0,
                "b": 0,
                "t": 0,
            },
            "autosize": False,
            "xaxis": mocked_get_x_axis_config.return_value,
            "yaxis": mocked_get_y_axis_config.return_value,
            "width": chart_settings.width,
            "height": chart_settings.height,
        }

        assert base_chart_config == expected_base_chart_config

    def test_get_simple_line_chart_config(self, fake_chart_settings: ChartSettings):
        """
        Given an instance of `ChartSettings`
        When `get_simple_line_chart_config()` is called
        Then the correct configuration for simple line charts is returned as a dict
        """
        # Given
        chart_settings = fake_chart_settings

        # When
        simple_line_chart_config = chart_settings.get_simple_line_chart_config()

        # Then
        expected_line_chart_config = {
            "xaxis": {"visible": False},
            "yaxis": {"visible": False},
            "plot_bgcolor": colour_scheme.RGBAColours.LINE_LIGHT_GREY.stringified,
            "width": chart_settings.width,
            "height": chart_settings.height,
        }
        assert simple_line_chart_config == expected_line_chart_config

    def test_chart_settings_width(self, fake_chart_plots_data: PlotsData):
        """
        Given a `width` integer
        When the `width` property is called from an instance of `ChartSettings`
        Then the correct number is returned
        """
        # Given
        width = 930
        chart_settings = ChartSettings(
            width=width,
            height=220,
            plots_data=fake_chart_plots_data,
        )

        # When
        chart_width: int = chart_settings.width

        # Then
        assert chart_width == width

    def test_chart_settings_height(self, fake_chart_plots_data: PlotsData):
        """
        Given a `width` integer
        When the `width` property is called from an instance of `ChartSettings`
        Then the correct number is returned
        """
        # Given
        height = 220
        chart_settings = ChartSettings(
            width=930, height=height, plots_data=fake_chart_plots_data
        )

        # When
        chart_height: int = chart_settings.height

        # Then
        assert chart_height == height

    def test_waffle_chart_config(self, fake_chart_plots_data: PlotsData):
        """
        Given an instance of `ChartSettings`
        When `get_waffle_chart_config()` is called
        Then the correct configuration for waffle charts is returned as a dict
        """
        # Given
        width = height = 400
        chart_settings = ChartSettings(
            width=width, height=height, plots_data=fake_chart_plots_data
        )

        # When
        waffle_chart_config = chart_settings.get_waffle_chart_config()

        # Then
        x_axis_args = {
            "showgrid": False,
            "ticks": None,
            "showticklabels": False,
        }
        y_axis_args = {**x_axis_args, **{"scaleratio": 1, "scaleanchor": "x"}}
        expected_chart_config = {
            "margin": {"l": 0, "r": 0, "t": 0, "b": 0},
            "showlegend": False,
            "plot_bgcolor": colour_scheme.RGBAColours.LIGHT_GREY.stringified,
            "paper_bgcolor": colour_scheme.RGBAColours.WAFFLE_WHITE.stringified,
            "xaxis": x_axis_args,
            "yaxis": y_axis_args,
            "width": width,
            "height": height,
        }
        assert waffle_chart_config == expected_chart_config

    def test_get_x_axis_date_type(self, fake_chart_settings: ChartSettings):
        """
        Given an instance of `ChartSettings`
        When `_get_x_axis_date_type()` is called
        Then the correct configuration for the x-axis is returned as a dict
        """
        # Given
        chart_settings = fake_chart_settings

        # When
        x_axis_date_type = chart_settings._get_x_axis_date_type()

        # Then
        expected_axis_config = {
            "type": "date",
            "dtick": "M1",
            "tickformat": "%b %Y",
        }
        assert x_axis_date_type == expected_axis_config

    def test_get_x_axis_date_type_breaks_line_for_narrow_charts(
        self, fake_chart_settings: ChartSettings
    ):
        """
        Given an instance of `ChartSettings` with a narrow `width`
        When `_get_x_axis_date_type()` is called
        Then the correct configuration for the x-axis is returned as a dict
        """
        # Given
        chart_settings = ChartSettings(width=435, height=220, plots_data=mock.Mock())

        # When
        x_axis_date_type = chart_settings._get_x_axis_date_type()

        # Then
        expected_axis_config = {
            "type": "date",
            "dtick": "M1",
            "tickformat": "%b<br>%Y",
        }
        assert x_axis_date_type == expected_axis_config

    def test_get_x_axis_text_type(self, fake_chart_settings: ChartSettings):
        """
        Given an instance of `ChartSettings`
        When `_get_x_axis_text_type()` is called
        Then the correct configuration for the x-axis is returned as a dict
        """
        # Given
        chart_settings = fake_chart_settings

        # When
        x_axis_text_type = chart_settings._get_x_axis_text_type()

        # Then
        expected_axis_config = {
            "type": "-",
            "dtick": None,
            "tickformat": None,
        }
        assert x_axis_text_type == expected_axis_config

<<<<<<< HEAD
    def test_get_line_with_shaded_section_chart_config(
        self, fake_chart_settings: ChartSettings
    ):
        """
        Given an instance of `ChartSettings`
        When `get_line_with_shaded_section_chart_config()` is called
        Then the correct configuration for
            `line_with_shaded_section` charts is returned as a dict
        """
        # Given
        chart_settings = fake_chart_settings

        # When
        line_with_shaded_section_chart_config = (
            chart_settings.get_line_with_shaded_section_chart_config()
        )

        # Then
        expected_chart_config = chart_settings.get_base_chart_config()
        expected_chart_config["showlegend"] = False

        assert line_with_shaded_section_chart_config == expected_chart_config
=======

class TestGetNewMaxDate:
    def test_get_new_max_date(self):
        """
        Given a date as a string
        When `get_new_max_date()` is called
        Then the end of the month date is returned as a string
        """
        # Given
        input_date = "2024-02-15 12:00"
        expected_date = "2024-02-29"

        # When
        actual_date = get_new_max_date(input_date)

        # Then
        assert expected_date == actual_date

    def test_date_is_already_the_last_day(self):
        """
        Given a date as a string that is the end of the month
        When `get_new_max_date()` is called
        Then the same date is returned
        """
        # Given
        input_date = "2024-02-29 12:00"
        expected_date = "2024-02-29"

        # When
        actual_date = get_new_max_date(input_date)

        # Then
        assert expected_date == actual_date
>>>>>>> 711f3a5e
<|MERGE_RESOLUTION|>--- conflicted
+++ resolved
@@ -294,7 +294,6 @@
         }
         assert x_axis_text_type == expected_axis_config
 
-<<<<<<< HEAD
     def test_get_line_with_shaded_section_chart_config(
         self, fake_chart_settings: ChartSettings
     ):
@@ -317,7 +316,7 @@
         expected_chart_config["showlegend"] = False
 
         assert line_with_shaded_section_chart_config == expected_chart_config
-=======
+
 
 class TestGetNewMaxDate:
     def test_get_new_max_date(self):
@@ -350,5 +349,4 @@
         actual_date = get_new_max_date(input_date)
 
         # Then
-        assert expected_date == actual_date
->>>>>>> 711f3a5e
+        assert expected_date == actual_date