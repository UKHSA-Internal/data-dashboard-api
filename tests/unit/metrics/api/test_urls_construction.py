import pytest
from django.urls.resolvers import URLResolver

from metrics.api.urls_construction import construct_urlpatterns
from public_api.urls import PUBLIC_API_PREFIX

<<<<<<< HEAD
HEADLESS_CMS_API_ENDPOINT_PATHS = ["drafts", "pages"]
=======
PRIVATE_API_ENDPOINT_PATHS = [
    "api/charts/v2",
    "api/charts/v3",
    "api/downloads/v2",
    "api/headlines/v2",
    "api/tables/v2",
    "api/trends/v2",
    "api/suggestions/v1",
]


PUBLIC_API_ENDPOINT_PATHS = [f"{PUBLIC_API_PREFIX}", f"{PUBLIC_API_PREFIX}themes"]

CMS_ADMIN_ENDPOINT_PATHS = ["cms", "admin"]

COMMON_ENDPOINT_PATHS = [
    "api/schema",
    "api/swagger",
    "api/redoc",
    "static",
    "health",
]
>>>>>>> f354360e


class TestConstructUrlpatterns:
    @pytest.mark.parametrize("private_api_endpoint_path", PRIVATE_API_ENDPOINT_PATHS)
    def test_private_api_mode_returns_private_api_urls(
        self, private_api_endpoint_path: str
    ):
        """
        Given an `app_mode` of "PRIVATE_API"
        When `construct_urlpatterns()` is called
        Then the urlpatterns returned contain the private API endpoints
        """
        # Given
        app_mode = "PRIVATE_API"

        # When
        urlpatterns = construct_urlpatterns(app_mode=app_mode)

        # Then
        assert any(
            private_api_endpoint_path in x.pattern.regex.pattern for x in urlpatterns
        )

    @pytest.mark.parametrize(
<<<<<<< HEAD
        "headless_cms_api_endpoint_path", HEADLESS_CMS_API_ENDPOINT_PATHS
    )
    def test_private_api_mode_returns_headless_cms_api_urls(
        self, headless_cms_api_endpoint_path: str
    ):
        """
        Given an `app_mode` of "PRIVATE_API"
        When `construct_urlpatterns()` is called
        Then the urlpatterns returned contain the headless CMS pages endpoints
        """
        # Given
        app_mode = "PRIVATE_API"

        # When
        private_api_urlpatterns = construct_urlpatterns(app_mode=app_mode)

        # Then
        cms_url_resolver = next(
            x
            for x in private_api_urlpatterns
            if getattr(x, "app_name", None) == "wagtailapi"
        )
        namespaces: dict[str, tuple[str, URLResolver]] = cms_url_resolver.namespace_dict
        assert headless_cms_api_endpoint_path in namespaces

    def test_private_api_mode_does_not_return_other_urls(self):
=======
        "excluded_endpoint_path", PUBLIC_API_ENDPOINT_PATHS + CMS_ADMIN_ENDPOINT_PATHS
    )
    def test_private_api_mode_does_not_return_other_urls(
        self, excluded_endpoint_path: str
    ):
>>>>>>> f354360e
        """
        Given an `app_mode` of "PRIVATE_API"
        When `construct_urlpatterns()` is called
        Then the urlpatterns returned do not contain URLs for the other APIs
        """
        # Given
        app_mode = "PRIVATE_API"

        # When
        urlpatterns = construct_urlpatterns(app_mode=app_mode)

        # Then
        assert not any(
            excluded_endpoint_path in x.pattern.regex.pattern for x in urlpatterns
        )

    @pytest.mark.parametrize("public_api_endpoint_path", PUBLIC_API_ENDPOINT_PATHS)
    def test_public_api_mode_returns_public_api_urls(
        self, public_api_endpoint_path: str
    ):
        """
        Given an `app_mode` of "PUBLIC_API"
        When `construct_urlpatterns()` is called
        Then the urlpatterns returned contain the public API endpoints
        """
        # Given
        app_mode = "PUBLIC_API"

        # When
        urlpatterns = construct_urlpatterns(app_mode=app_mode)

        # Then
        assert any(
            public_api_endpoint_path in x.pattern.regex.pattern for x in urlpatterns
        )

    @pytest.mark.parametrize(
        "excluded_endpoint_path", PRIVATE_API_ENDPOINT_PATHS + CMS_ADMIN_ENDPOINT_PATHS
    )
    def test_public_api_mode_does_not_return_other_urls(
        self, excluded_endpoint_path: str
    ):
        """
        Given an `app_mode` of "PUBLIC_API"
        When `construct_urlpatterns()` is called
        Then the urlpatterns returned do not contain URLs for the other APIs
        """
        # Given
        app_mode = "PUBLIC_API"

        # When
        urlpatterns = construct_urlpatterns(app_mode=app_mode)

        # Then
        assert not any(
            excluded_endpoint_path in x.pattern.regex.pattern for x in urlpatterns
        )

    @pytest.mark.parametrize("cms_admin_endpoint_path", CMS_ADMIN_ENDPOINT_PATHS)
    def test_cms_mode_returns_cms_urls(self, cms_admin_endpoint_path: str):
        """
        Given an `app_mode` of "CMS"
        When `construct_urlpatterns()` is called
        Then the urlpatterns returned contain the CMS endpoints
        """
        # Given
        app_mode = "CMS"

        # When
        urlpatterns = construct_urlpatterns(app_mode=app_mode)

        # Then
        assert any(
            cms_admin_endpoint_path in x.pattern.regex.pattern for x in urlpatterns
        )

    @pytest.mark.parametrize(
        "excluded_endpoint_path", PRIVATE_API_ENDPOINT_PATHS + PUBLIC_API_ENDPOINT_PATHS
    )
    def test_cms_mode_does_not_return_other_urls(self, excluded_endpoint_path: str):
        """
        Given an `app_mode` of "CMS"
        When `construct_urlpatterns()` is called
        Then the urlpatterns returned do not contain URLs for the other APIs
        """
        # Given
        app_mode = "CMS"

        # When
        urlpatterns = construct_urlpatterns(app_mode=app_mode)

        # Then
        assert not any(
            excluded_endpoint_path in x.pattern.regex.pattern for x in urlpatterns
        )

    @pytest.mark.parametrize(
        "endpoint_path",
        PRIVATE_API_ENDPOINT_PATHS
        + PUBLIC_API_ENDPOINT_PATHS
        + CMS_ADMIN_ENDPOINT_PATHS,
    )
    def test_no_specific_app_mode_returns_all_urls(self, endpoint_path: str):
        """
        Given no value given for the `app_mode`
        When `construct_urlpatterns()` is called
        Then all the urlpatterns are returned
        """
        # Given
        app_mode = None

        # When
        urlpatterns = construct_urlpatterns(app_mode=app_mode)

        # Then
        assert any(endpoint_path in x.pattern.regex.pattern for x in urlpatterns)

    @pytest.mark.parametrize(
        "app_mode",
        [
            "CMS",
            "PUBLIC_API",
            "PRIVATE_API",
            None,
            "",
            "COMPLETE_APP",
        ],
    )
    @pytest.mark.parametrize("common_endpoint_path", COMMON_ENDPOINT_PATHS)
    def test_base_set_of_urls_returned_regardless_of_app_mode(
        self, app_mode: str, common_endpoint_path: str
    ):
        """
        Given any `app_mode` value
        When `construct_urlpatterns()` is called
        Then the common shared endpoints are returned
            regardless of the `app_mode` input
        """
        # Given
        provided_app_mode: str = app_mode

        # When
        urlpatterns = construct_urlpatterns(app_mode=provided_app_mode)

        # Then
        assert any(common_endpoint_path in x.pattern.regex.pattern for x in urlpatterns)<|MERGE_RESOLUTION|>--- conflicted
+++ resolved
@@ -4,9 +4,8 @@
 from metrics.api.urls_construction import construct_urlpatterns
 from public_api.urls import PUBLIC_API_PREFIX
 
-<<<<<<< HEAD
 HEADLESS_CMS_API_ENDPOINT_PATHS = ["drafts", "pages"]
-=======
+
 PRIVATE_API_ENDPOINT_PATHS = [
     "api/charts/v2",
     "api/charts/v3",
@@ -29,7 +28,6 @@
     "static",
     "health",
 ]
->>>>>>> f354360e
 
 
 class TestConstructUrlpatterns:
@@ -54,7 +52,6 @@
         )
 
     @pytest.mark.parametrize(
-<<<<<<< HEAD
         "headless_cms_api_endpoint_path", HEADLESS_CMS_API_ENDPOINT_PATHS
     )
     def test_private_api_mode_returns_headless_cms_api_urls(
@@ -80,14 +77,12 @@
         namespaces: dict[str, tuple[str, URLResolver]] = cms_url_resolver.namespace_dict
         assert headless_cms_api_endpoint_path in namespaces
 
-    def test_private_api_mode_does_not_return_other_urls(self):
-=======
+    @pytest.mark.parametrize(
         "excluded_endpoint_path", PUBLIC_API_ENDPOINT_PATHS + CMS_ADMIN_ENDPOINT_PATHS
     )
     def test_private_api_mode_does_not_return_other_urls(
         self, excluded_endpoint_path: str
     ):
->>>>>>> f354360e
         """
         Given an `app_mode` of "PRIVATE_API"
         When `construct_urlpatterns()` is called
