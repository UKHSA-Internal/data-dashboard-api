from unittest import mock

import pytest
from django.urls.resolvers import URLResolver

from metrics.api.urls_construction import (
    DEFAULT_PUBLIC_API_PREFIX,
    AppMode,
    construct_cms_admin_urlpatterns,
    construct_public_api_urlpatterns,
    construct_urlpatterns,
)

MODULE_PATH = "metrics.api.urls_construction"

HEADLESS_CMS_API_ENDPOINT_PATHS = ["drafts", "pages"]

PRIVATE_API_ENDPOINT_PATHS = [
    "api/charts/v2",
    "api/charts/v3",
    "api/downloads/v2",
<<<<<<< HEAD
    "api/headlines/v3",
=======
    "api/bulkdownloads/v1",
    "api/headlines/v2",
>>>>>>> 2ab3de42
    "api/tables/v4",
    "api/trends/v2",
    "api/geographies/v1/types/",
]

FEEDBACK_API_ENDPOINT_PATHS = ["api/suggestions/v1"]

PUBLIC_API_ENDPOINT_PATHS = [
    "themes/<str:theme>/",
    "sub_themes/<str:sub_theme>/",
    "topics/<str:topic>/",
    "geography_types/<str:geography_type>/",
    "geographies/<str:geography>/",
    "metrics/<str:metric>",
]

CMS_ADMIN_ENDPOINT_PATHS = ["cms", "admin"]

COMMON_ENDPOINT_PATHS = [
    "api/schema",
    "api/swagger",
    "api/redoc",
    "static",
    "health",
]


class TestConstructCMSAdminUrlpatterns:
    def test_app_mode_cms_admin_returns_at_root(self):
        """
        Given an `app_mode` of "CMS_ADMIN"
        When `construct_cms_admin_urlpatterns()` is called
        Then the urlpatterns returned sets the cms admin URL at the root
        """
        # Given
        app_mode = AppMode.CMS_ADMIN.value

        # When
        urlpatterns = construct_cms_admin_urlpatterns(app_mode=app_mode)

        # Then
        cms_admin_url_resolver: URLResolver = urlpatterns[0]
        assert cms_admin_url_resolver.pattern.regex.pattern == "^"

    @pytest.mark.parametrize(
        "app_mode",
        [
            None,
            "",
            "COMPLETE_APP",
        ],
    )
    def test_no_specific_app_mode_returns_at_designated_path(
        self, app_mode: str | None
    ):
        """
        Given any default `app_mode` value
        When `construct_cms_admin_urlpatterns()` is called
        Then the urlpatterns returned sets the cms admin URL at "/cms-admin/
        """
        # Given
        provided_app_mode = app_mode

        # When
        urlpatterns = construct_cms_admin_urlpatterns(app_mode=provided_app_mode)

        # Then
        cms_admin_url_resolver: URLResolver = urlpatterns[0]
        assert cms_admin_url_resolver.pattern.regex.pattern == "^cms\\-admin/"


class TestConstructPublicAPIUrlpatterns:
    @mock.patch(f"{MODULE_PATH}.construct_urlpatterns_for_public_api")
    def test_public_api_app_mode_uses_root_as_prefix(
        self, spy_construct_urlpatterns_for_public_api: mock.MagicMock
    ):
        """
        Given an `app_mode` of "PUBLIC_API"
        When `construct_public_api_urlpatterns()` is called
        Then the root url is passed to the call
            to `construct_urlpatterns_for_public_api()
        """
        # Given
        app_mode = AppMode.PUBLIC_API.value

        # When
        urlpatterns = construct_public_api_urlpatterns(app_mode=app_mode)

        # Then
        spy_construct_urlpatterns_for_public_api.assert_called_once_with(prefix="")
        assert urlpatterns == spy_construct_urlpatterns_for_public_api.return_value

    @pytest.mark.parametrize(
        "app_mode",
        [
            None,
            "",
            "COMPLETE_APP",
        ],
    )
    @mock.patch(f"{MODULE_PATH}.construct_urlpatterns_for_public_api")
    def test_public_api_app_mode_returns_at_designated_path(
        self,
        spy_construct_urlpatterns_for_public_api: mock.MagicMock,
        app_mode: str | None,
    ):
        """
        Given any default `app_mode` value
        When `construct_public_api_urlpatterns()` is called
        Then the root url is passed to the call
            to `construct_urlpatterns_for_public_api()
        """
        # Given
        provided_app_mode = app_mode

        # When
        urlpatterns = construct_public_api_urlpatterns(app_mode=provided_app_mode)

        # Then
        spy_construct_urlpatterns_for_public_api.assert_called_once_with(
            prefix=DEFAULT_PUBLIC_API_PREFIX
        )
        assert urlpatterns == spy_construct_urlpatterns_for_public_api.return_value


class TestConstructUrlpatterns:
    # Tests for APP_MODE = "PRIVATE_API"

    @pytest.mark.parametrize(
        "private_api_endpoint_path",
        PRIVATE_API_ENDPOINT_PATHS,
    )
    def test_private_api_mode_returns_private_api_urls(
        self, private_api_endpoint_path: str
    ):
        """
        Given an `app_mode` of "PRIVATE_API"
        When `construct_urlpatterns()` is called
        Then the urlpatterns returned contain the private API endpoints
        """
        # Given
        app_mode = AppMode.PRIVATE_API.value

        # When
        urlpatterns = construct_urlpatterns(app_mode=app_mode)

        # Then
        assert any(private_api_endpoint_path in str(x.pattern) for x in urlpatterns)

    @pytest.mark.parametrize(
        "headless_cms_api_endpoint_path", HEADLESS_CMS_API_ENDPOINT_PATHS
    )
    def test_private_api_mode_returns_headless_cms_api_urls(
        self, headless_cms_api_endpoint_path: str
    ):
        """
        Given an `app_mode` of "PRIVATE_API"
        When `construct_urlpatterns()` is called
        Then the urlpatterns returned contain the headless CMS pages endpoints
        """
        # Given
        app_mode = AppMode.PRIVATE_API.value

        # When
        private_api_urlpatterns = construct_urlpatterns(app_mode=app_mode)

        # Then
        cms_url_resolver = next(
            x
            for x in private_api_urlpatterns
            if getattr(x, "app_name", None) == "wagtailapi"
        )
        namespaces: dict[str, tuple[str, URLResolver]] = cms_url_resolver.namespace_dict
        assert headless_cms_api_endpoint_path in namespaces

    @pytest.mark.parametrize(
        "excluded_endpoint_path",
        PUBLIC_API_ENDPOINT_PATHS
        + CMS_ADMIN_ENDPOINT_PATHS
        + FEEDBACK_API_ENDPOINT_PATHS,
    )
    def test_private_api_mode_does_not_return_other_urls(
        self, excluded_endpoint_path: str
    ):
        """
        Given an `app_mode` of "PRIVATE_API"
        When `construct_urlpatterns()` is called
        Then the urlpatterns returned do not contain URLs for the other APIs
        """
        # Given
        app_mode = AppMode.PRIVATE_API.value

        # When
        urlpatterns = construct_urlpatterns(app_mode=app_mode)

        # Then
        assert not any(excluded_endpoint_path in str(x.pattern) for x in urlpatterns)

    # Tests for APP_MODE = "PUBLIC_API"

    @pytest.mark.parametrize("public_api_endpoint_path", PUBLIC_API_ENDPOINT_PATHS)
    def test_public_api_mode_returns_public_api_urls(
        self, public_api_endpoint_path: str
    ):
        """
        Given an `app_mode` of "PUBLIC_API"
        When `construct_urlpatterns()` is called
        Then the urlpatterns returned contain the public API endpoints
        """
        # Given
        app_mode = AppMode.PUBLIC_API.value

        # When
        urlpatterns = construct_urlpatterns(app_mode=app_mode)

        # Then
        assert any(public_api_endpoint_path in str(x.pattern) for x in urlpatterns)

    @pytest.mark.parametrize(
        "excluded_endpoint_path",
        PRIVATE_API_ENDPOINT_PATHS
        + CMS_ADMIN_ENDPOINT_PATHS
        + FEEDBACK_API_ENDPOINT_PATHS,
    )
    def test_public_api_mode_does_not_return_other_urls(
        self, excluded_endpoint_path: str
    ):
        """
        Given an `app_mode` of "PUBLIC_API"
        When `construct_urlpatterns()` is called
        Then the urlpatterns returned do not contain URLs for the other APIs
        """
        # Given
        app_mode = AppMode.PUBLIC_API.value

        # When
        urlpatterns = construct_urlpatterns(app_mode=app_mode)

        # Then
        assert not any(excluded_endpoint_path in str(x.pattern) for x in urlpatterns)

    # Tests for APP_MODE = "CMS_ADMIN"

    def test_cms_admin_mode_returns_cms_admin_urls(self):
        """
        Given an `app_mode` of "CMS_ADMIN"
        When `construct_urlpatterns()` is called
        Then the urlpatterns returned contain the CMS admin endpoints
        """
        # Given
        app_mode = AppMode.CMS_ADMIN.value

        # When
        urlpatterns = construct_urlpatterns(app_mode=app_mode)

        # Then
        assert any("admin" in str(x.pattern) for x in urlpatterns)

    @pytest.mark.parametrize(
        "excluded_endpoint_path",
        PRIVATE_API_ENDPOINT_PATHS
        + PUBLIC_API_ENDPOINT_PATHS
        + FEEDBACK_API_ENDPOINT_PATHS,
    )
    def test_cms_admin_mode_does_not_return_other_urls(
        self, excluded_endpoint_path: str
    ):
        """
        Given an `app_mode` of "CMS_ADMIN"
        When `construct_urlpatterns()` is called
        Then the urlpatterns returned do not contain URLs for the other APIs
        """
        # Given
        app_mode = AppMode.CMS_ADMIN.value

        # When
        urlpatterns = construct_urlpatterns(app_mode=app_mode)

        # Then
        assert not any(excluded_endpoint_path in str(x.pattern) for x in urlpatterns)

    # Tests for APP_MODE = "FEEDBACK_API"

    def test_feedback_api_mode_returns_feedback_api_urls(self):
        """
        Given an `app_mode` of "FEEDBACK_API"
        When `construct_urlpatterns()` is called
        Then the urlpatterns returned contain the feedback API endpoints
        """
        # Given
        app_mode = AppMode.FEEDBACK_API.value

        # When
        urlpatterns = construct_urlpatterns(app_mode=app_mode)

        # Then
        assert any("suggestions" in str(x.pattern) for x in urlpatterns)

    @pytest.mark.parametrize(
        "excluded_endpoint_path",
        PRIVATE_API_ENDPOINT_PATHS
        + PUBLIC_API_ENDPOINT_PATHS
        + CMS_ADMIN_ENDPOINT_PATHS,
    )
    def test_feedback_api_mode_does_not_return_other_urls(
        self, excluded_endpoint_path: str
    ):
        """
        Given an `app_mode` of "FEEDBACK_API"
        When `construct_urlpatterns()` is called
        Then the urlpatterns returned do not contain URLs for the other APIs
        """
        # Given
        app_mode = AppMode.FEEDBACK_API.value

        # When
        urlpatterns = construct_urlpatterns(app_mode=app_mode)

        # Then
        assert not any(excluded_endpoint_path in str(x.pattern) for x in urlpatterns)

    # Tests for APP_MODE = "INGESTION"

    @pytest.mark.parametrize(
        "excluded_endpoint_path",
        PRIVATE_API_ENDPOINT_PATHS
        + PUBLIC_API_ENDPOINT_PATHS
        + FEEDBACK_API_ENDPOINT_PATHS
        + CMS_ADMIN_ENDPOINT_PATHS,
    )
    def test_ingestion_mode_does_not_return_other_urls(
        self, excluded_endpoint_path: str
    ):
        """
        Given an `app_mode` of "INGESTION"
        When `construct_urlpatterns()` is called
        Then the urlpatterns returned do not contain URLs for the other APIs
        """
        # Given
        app_mode = AppMode.INGESTION.value

        # When
        urlpatterns = construct_urlpatterns(app_mode=app_mode)

        # Then
        assert not any(excluded_endpoint_path in str(x.pattern) for x in urlpatterns)

    # Tests for common/shared endpoints

    @pytest.mark.parametrize(
        "endpoint_path",
        PRIVATE_API_ENDPOINT_PATHS
        + PUBLIC_API_ENDPOINT_PATHS
        + CMS_ADMIN_ENDPOINT_PATHS
        + FEEDBACK_API_ENDPOINT_PATHS,
    )
    def test_no_specific_app_mode_returns_all_urls(self, endpoint_path: str):
        """
        Given no value given for the `app_mode`
        When `construct_urlpatterns()` is called
        Then all the urlpatterns are returned
        """
        # Given
        app_mode = None

        # When
        urlpatterns = construct_urlpatterns(app_mode=app_mode)

        # Then
        assert any(endpoint_path in str(x.pattern) for x in urlpatterns)

    @pytest.mark.parametrize(
        "app_mode",
        [
            AppMode.CMS_ADMIN.value,
            AppMode.PUBLIC_API.value,
            AppMode.PRIVATE_API.value,
            AppMode.FEEDBACK_API.value,
            AppMode.INGESTION.value,
            None,
            "",
            "COMPLETE_APP",
        ],
    )
    @pytest.mark.parametrize("common_endpoint_path", COMMON_ENDPOINT_PATHS)
    def test_base_set_of_urls_returned_regardless_of_app_mode(
        self, app_mode: str, common_endpoint_path: str
    ):
        """
        Given any `app_mode` value
        When `construct_urlpatterns()` is called
        Then the common shared endpoints are returned
            regardless of the `app_mode` input
        """
        # Given
        provided_app_mode: str = app_mode

        # When
        urlpatterns = construct_urlpatterns(app_mode=provided_app_mode)

        # Then
        assert any(common_endpoint_path in str(x.pattern) for x in urlpatterns)<|MERGE_RESOLUTION|>--- conflicted
+++ resolved
@@ -19,12 +19,8 @@
     "api/charts/v2",
     "api/charts/v3",
     "api/downloads/v2",
-<<<<<<< HEAD
     "api/headlines/v3",
-=======
     "api/bulkdownloads/v1",
-    "api/headlines/v2",
->>>>>>> 2ab3de42
     "api/tables/v4",
     "api/trends/v2",
     "api/geographies/v1/types/",
