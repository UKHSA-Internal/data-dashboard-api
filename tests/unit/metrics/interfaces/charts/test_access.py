--- conflicted
+++ resolved
@@ -650,15 +650,12 @@
         )
 
         figure = plotly.graph_objs.Figure()
-
-<<<<<<< HEAD
-        try:
-            # When / Then
-            charts_interface.encode_figure(figure)
-        except:
-            assert (
-                False
-            ), f"An invalid/unsupported file format of '{file_format}' was passed to encode_figure function"
+        
+        # When
+        encoded_figure = charts_interface.encode_figure(figure)
+
+        # Then
+        assert type(encoded_figure) is str
 
     @mock.patch("scour.scour.scourString")
     def test_non_svg_is_returned_asis(self, mock_scourstring):
@@ -720,11 +717,4 @@
 
         # Then
         mock_scourstring.assert_called_once()
-        assert mock_scourstring.return_value == figure_image
-=======
-        # When / Then
-        encoded_figure = charts_interface.encode_figure(figure)
-
-        # Then
-        assert type(encoded_figure) is str
->>>>>>> d9e55a09
+        assert mock_scourstring.return_value == figure_image