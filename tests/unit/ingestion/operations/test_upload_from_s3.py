from unittest import mock

import pytest
from _pytest.logging import LogCaptureFixture

from ingestion.file_ingestion import FileIngestionFailedError
from ingestion.operations.upload_from_s3 import (
    _upload_file_and_remove_local_copy,
    download_file_ingest_and_teardown,
    download_files_and_upload,
)

MODULE_PATH = "ingestion.operations.upload_from_s3"
FAKE_FILENAME = "abc.json"


class TestDownloadFilesAndUpload:
    @mock.patch(f"{MODULE_PATH}.clear_metrics_tables")
    def test_delegates_call_to_clear_metrics_tables(
        self, spy_clear_metrics_tables: mock.MagicMock
    ):
        """
        Given a mocked `AWSClient` object
        When `download_files_and_upload()` is called
        Then `clear_metrics_tables()` is called

        Patches:
            `spy_clear_metrics_tables`: For the main assertion
                of checking the metrics tables are cleared

        """
        # Given
        mocked_client = mock.MagicMock()

        # When
        download_files_and_upload(client=mocked_client)

        # Then
        spy_clear_metrics_tables.assert_called_once()

<<<<<<< HEAD
    @mock.patch(f"{MODULE_PATH}.download_file_ingest_and_teardown")
=======
    @mock.patch(f"{MODULE_PATH}.run_with_multiple_processes")
    @mock.patch(f"{MODULE_PATH}._download_file_ingest_and_teardown")
>>>>>>> 3d3f5635
    @mock.patch(f"{MODULE_PATH}.clear_metrics_tables")
    def test_delegates_calls_for_each_key_of_item_in_folder(
        self,
        mocked_clear_metrics_tables: mock.MagicMock,
        spy_download_file_ingest_and_teardown: mock.MagicMock,
        spy_run_with_multiple_processes: mock.MagicMock,
    ):
        """
        Given a mocked `AWSClient` object
        When `download_files_and_upload()` is called
<<<<<<< HEAD
        Then `download_file_ingest_and_teardown()` is called
            for each key listed from the client
=======
        Then `run_with_multiple_processes()` is called
            with the correct callable
            and iterable for each key listed from the client
>>>>>>> 3d3f5635

        Patches:
            `mocked_clear_metrics_tables`: To remove the
                side effects of having to delete records
                from the database
            `spy_download_file_ingest_and_teardown`: To check
                the callable is passed to the
                `run_with_multiple_processes` call
            `spy_run_with_multiple_processes`: For the
                main assertion.

        """
        # Given
        mocked_client = mock.MagicMock()
        fake_keys = [FAKE_FILENAME, "xyz.json"]
        mocked_client.list_item_keys_of_in_folder.return_value = fake_keys

        # When
        download_files_and_upload(client=mocked_client)

        # Then
        spy_run_with_multiple_processes.assert_called_once_with(
            upload_function=spy_download_file_ingest_and_teardown,
            items=fake_keys,
        )

    @mock.patch(f"{MODULE_PATH}.run_with_multiple_processes")
    @mock.patch(f"{MODULE_PATH}.clear_metrics_tables")
    def test_records_log_statement_for_completion(
        self,
        mocked_clear_metrics_tables: mock.MagicMock,
        mocked_run_with_multiple_processes: mock.MagicMock,
        caplog: LogCaptureFixture,
    ):
        """
        Given a mocked `AWSClient` object
        When `download_files_and_upload()` is called
        Then the correct log is recorded

        Patches:
            `mocked_clear_metrics_tables`: To remove the
                side effects of having to delete records
                from the database
            `mocked_run_with_multiple_processes`: To remove
                side effects of having to create multiple processes
                and upload to the database

        """
        # Given
        mocked_client = mock.MagicMock()
        mocked_client.list_item_keys_of_in_folder.return_value = []

        # When
        download_files_and_upload(client=mocked_client)

        # Then
        assert "Completed dataset upload" in caplog.text


class TestDownloadFileIngestAndTeardown:
    @mock.patch(f"{MODULE_PATH}._upload_file_and_remove_local_copy")
    def test_delegates_call_to_download_item(
        self, mocked_upload_file_and_remove_local_copy: mock.MagicMock
    ):
        """
        Given a mocked `AWSClient` object and a fake item key
        When `download_file_ingest_and_teardown()` is called
        Then `download_item()` is called from the client

        Patches:
            `mocked_upload_file_and_remove_local_copy`: To remove
                the side effects of opening & ingesting the file

        """
        # Given
        spy_client = mock.MagicMock()
        fake_key = FAKE_FILENAME

        # When
        download_file_ingest_and_teardown(key=fake_key, client=spy_client)

        # Then
        spy_client.download_item.assert_called_once_with(key=fake_key)

    @mock.patch(f"{MODULE_PATH}._upload_file_and_remove_local_copy")
    def test_delegates_call_to_upload_file_and_remove_local_copy(
        self, spy_upload_file_and_remove_local_copy: mock.MagicMock
    ):
        """
        Given a mocked `AWSClient` object and a fake item key
        When `download_file_ingest_and_teardown()` is called
        Then `_upload_file_and_remove_local_copy()` is called

        Patches:
            `spy_upload_file_and_remove_local_copy`: For the
                main assertion of checking the downloaded file
                is passed to this function call

        """
        # Given
        spy_client = mock.MagicMock()
        fake_key = FAKE_FILENAME

        # When
        download_file_ingest_and_teardown(key=fake_key, client=spy_client)

        # Then
        downloaded_item_filepath = spy_client.download_item.return_value
        spy_upload_file_and_remove_local_copy.assert_called_once_with(
            filepath=downloaded_item_filepath
        )

    @mock.patch(f"{MODULE_PATH}._upload_file_and_remove_local_copy")
    def test_delegates_call_to_move_file_to_processed_folder(
        self, mocked_upload_file_and_remove_local_copy: mock.MagicMock
    ):
        """
        Given a mocked `AWSClient` object and a fake item key
        When `download_file_ingest_and_teardown()` is called
        Then `move_file_to_processed_folder()` is called from the client

        Patches:
            `mocked_upload_file_and_remove_local_copy`: To remove
                the side effects of opening & ingesting the file

        """
        # Given
        spy_client = mock.MagicMock()
        fake_key = FAKE_FILENAME

        # When
        download_file_ingest_and_teardown(key=fake_key, client=spy_client)

        # Then
        spy_client.move_file_to_processed_folder.assert_called_once_with(key=fake_key)

    @mock.patch(f"{MODULE_PATH}._upload_file_and_remove_local_copy")
    def test_does_not_call_move_file_to_processed_folder_if_error_is_raised(
        self, mocked_upload_file_and_remove_local_copy: mock.MagicMock
    ):
        """
        Given a mocked `AWSClient` object and a fake item key
        And a file upload which will raise a `FileIngestionFailedError`
        When `_download_file_ingest_and_teardown()` is called
        Then `move_file_to_processed_folder()` is not called from the client

        Patches:
            `mocked_upload_file_and_remove_local_copy`: To simulate
                the file upload failing

        """
        # Given
        spy_client = mock.MagicMock()
        fake_key = FAKE_FILENAME
        mocked_upload_file_and_remove_local_copy.side_effect = [
            FileIngestionFailedError(file_name=fake_key)
        ]

        # When
        _download_file_ingest_and_teardown(key=fake_key, client=spy_client)

        # Then
        spy_client.move_file_to_processed_folder.assert_not_called()


class TestUploadFileAndRemoveLocalCopy:
    @mock.patch(f"{MODULE_PATH}.os.remove")
    @mock.patch(f"{MODULE_PATH}._upload_file")
    def test_delegates_call_to_upload_file(
        self,
        spy_upload_file: mock.MagicMock,
        mocked_os_remove: mock.MagicMock,
    ):
        """
        Given a fake file path
        When `_upload_file_and_remove_local_copy()` is called
        Then the call is delegated to `_upload_file()`

        Patches:
            `spy_upload_file`: For the main assertion
            `mocked_os_remove`: To remove the side effect
                of having to remove a non-existent file on disk

        """
        # Given
        fake_filepath = FAKE_FILENAME

        # When
        _upload_file_and_remove_local_copy(filepath=fake_filepath)

        # Then
        spy_upload_file.assert_called_once_with(filepath=fake_filepath)

    @mock.patch(f"{MODULE_PATH}.os.remove")
    @mock.patch(f"{MODULE_PATH}._upload_file")
    def test_calls_os_remove_to_remove_file(
        self,
        mocked_upload_file: mock.MagicMock,
        spy_os_remove: mock.MagicMock,
    ):
        """
        Given a fake file path
        When `_upload_file_and_remove_local_copy()` is called
        Then the call is delegated to `os.remove`

        Patches:
            `mocked_upload_file`: To remove the side effect
                of having to ingest and open a non-existent file
            `spy_os_remove`: For the main assertion to check
                that the filesystem is cleared

        """
        # Given
        fake_filepath = FAKE_FILENAME

        # When
        _upload_file_and_remove_local_copy(filepath=fake_filepath)

        # Then
        spy_os_remove.assert_called_once_with(path=fake_filepath)

    @mock.patch(f"{MODULE_PATH}.os.remove")
    @mock.patch(f"{MODULE_PATH}._upload_file")
    def test_calls_os_remove_to_remove_file_when_error_is_raised(
        self,
        mocked_upload_file: mock.MagicMock,
        spy_os_remove: mock.MagicMock,
    ):
        """
        Given a fake file path which will fail upon upload
        When `_upload_file_and_remove_local_copy()` is called
        Then the call is delegated to `os.remove`
            despite the `FileIngestionFailedError` being raised

        Patches:
            `mocked_upload_file`: To simulate the file upload failing
            `spy_os_remove`: For the main assertion to check
                that the filesystem is cleared

        """
        # Given
        fake_filepath = FAKE_FILENAME
        mocked_upload_file.side_effect = [
            FileIngestionFailedError(file_name=fake_filepath)
        ]

        # When
        with pytest.raises(FileIngestionFailedError):
            _upload_file_and_remove_local_copy(filepath=fake_filepath)

        # Then
        spy_os_remove.assert_called_once_with(path=fake_filepath)<|MERGE_RESOLUTION|>--- conflicted
+++ resolved
@@ -38,30 +38,21 @@
         # Then
         spy_clear_metrics_tables.assert_called_once()
 
-<<<<<<< HEAD
     @mock.patch(f"{MODULE_PATH}.download_file_ingest_and_teardown")
-=======
     @mock.patch(f"{MODULE_PATH}.run_with_multiple_processes")
-    @mock.patch(f"{MODULE_PATH}._download_file_ingest_and_teardown")
->>>>>>> 3d3f5635
     @mock.patch(f"{MODULE_PATH}.clear_metrics_tables")
     def test_delegates_calls_for_each_key_of_item_in_folder(
         self,
         mocked_clear_metrics_tables: mock.MagicMock,
+        spy_run_with_multiple_processes: mock.MagicMock,
         spy_download_file_ingest_and_teardown: mock.MagicMock,
-        spy_run_with_multiple_processes: mock.MagicMock,
     ):
         """
         Given a mocked `AWSClient` object
         When `download_files_and_upload()` is called
-<<<<<<< HEAD
-        Then `download_file_ingest_and_teardown()` is called
-            for each key listed from the client
-=======
         Then `run_with_multiple_processes()` is called
             with the correct callable
             and iterable for each key listed from the client
->>>>>>> 3d3f5635
 
         Patches:
             `mocked_clear_metrics_tables`: To remove the
@@ -205,7 +196,7 @@
         """
         Given a mocked `AWSClient` object and a fake item key
         And a file upload which will raise a `FileIngestionFailedError`
-        When `_download_file_ingest_and_teardown()` is called
+        When `download_file_ingest_and_teardown()` is called
         Then `move_file_to_processed_folder()` is not called from the client
 
         Patches:
@@ -221,7 +212,7 @@
         ]
 
         # When
-        _download_file_ingest_and_teardown(key=fake_key, client=spy_client)
+        download_file_ingest_and_teardown(key=fake_key, client=spy_client)
 
         # Then
         spy_client.move_file_to_processed_folder.assert_not_called()
