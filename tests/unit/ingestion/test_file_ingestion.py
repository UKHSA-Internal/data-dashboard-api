from pathlib import Path
from unittest import mock

import pytest
from _pytest.logging import LogCaptureFixture

from ingestion.consumer import Consumer
<<<<<<< HEAD
from ingestion.file_ingestion import (
    DataSourceFileType,
    FileIngestionFailedError,
    _open_data_from_file,
    _upload_data_as_file,
    data_ingester,
    file_ingester,
    upload_data,
)
=======
from ingestion.file_ingestion import data_ingester, file_ingester
from ingestion.utils import type_hints
from ingestion.utils.enums import DataSourceFileType
>>>>>>> 67f6c19f
from ingestion.v2.consumer import ConsumerV2

MODULE_PATH = "ingestion.file_ingestion"


class TestFileIngester:
    @mock.patch.object(Consumer, "create_headlines")
    def test_delegates_call_to_create_headlines_for_headline_data(
        self, spy_create_headlines: mock.MagicMock
    ):
        """
        Given a file which has `headline` in the filename
        When `file_ingester` is called
        Then the call is delegated to the `create_headlines()` method
            on an instance of `Consumer`
        """
        # Given
        mocked_file = mock.Mock()
        mocked_file.name = "COVID-19_headline_positivity_latest.json"

        # When
        file_ingester(file=mocked_file)

        # Then
        spy_create_headlines.assert_called_once()

    @pytest.mark.parametrize(
        "file_name_section",
        [
            DataSourceFileType.cases.value,
            DataSourceFileType.deaths.value,
            DataSourceFileType.healthcare.value,
            DataSourceFileType.testing.value,
            DataSourceFileType.vaccinations.value,
        ],
    )
    @mock.patch.object(Consumer, "create_timeseries")
    def test_delegates_call_to_create_timeseries_for_timeseries_data(
        self,
        spy_create_timeseries: mock.MagicMock,
        file_name_section: str,
    ):
        """
        Given a file which has `headline` in the filename
        When `file_ingester` is called
        Then the call is delegated to the `create_timeseries()` method
            on an instance of `Consumer`
        """
        # Given
        mocked_file = mock.Mock()
        mocked_file.name = f"COVID-19_{file_name_section}_Latest.json"

        # When
        file_ingester(file=mocked_file)

        # Then
        spy_create_timeseries.assert_called_once()

    def test_raises_error_for_invalid_file(self):
        """
        Given an invalid file which does not have
            a recognizable keyword in the filename
        When `file_ingester` is called
        Then a `ValueError` is raised
        """
        # Given
        mocked_file = mock.Mock()
        mocked_file.name = "some_invalid_file.json"

        # When / Then
        with pytest.raises(ValueError):
            file_ingester(file=mocked_file)


class TestDataIngester:
    @mock.patch.object(ConsumerV2, "create_core_and_api_timeseries")
    @mock.patch.object(ConsumerV2, "create_core_headlines")
    def test_delegates_call_to_create_headlines_for_headline_data(
        self,
        spy_create_core_headlines: mock.MagicMock,
        spy_create_core_and_api_timeseries: mock.MagicMock,
        example_headline_data_v2: type_hints.INCOMING_DATA_TYPE,
    ):
        """
        Given data which has a "metric_group" value of "headline"
        When `data_ingester` is called
        Then the call is delegated to the
            `create_core_headlines()` method
            on an instance of `Consumer`
        """
        # Given
        fake_data = example_headline_data_v2

        # When
        data_ingester(data=fake_data)

        # Then
        spy_create_core_headlines.assert_called_once()
        spy_create_core_and_api_timeseries.assert_not_called()

    @pytest.mark.parametrize(
        "metric_group",
        [
            DataSourceFileType.cases.value,
            DataSourceFileType.deaths.value,
            DataSourceFileType.healthcare.value,
            DataSourceFileType.testing.value,
            DataSourceFileType.vaccinations.value,
        ],
    )
    @mock.patch.object(ConsumerV2, "create_core_headlines")
    @mock.patch.object(ConsumerV2, "create_core_and_api_timeseries")
    def test_delegates_call_to_create_timeseries_for_timeseries_data(
        self,
        spy_create_core_and_api_timeseries: mock.MagicMock,
        spy_create_core_headlines: mock.MagicMock,
        metric_group: str,
        example_time_series_data_v2: type_hints.INCOMING_DATA_TYPE,
    ):
        """
        Given data which has a "metric_group" value other than "headline"
        When `data_ingester` is called
        Then the call is delegated to the
            `create_core_and_api_timeseries()` method
            on an instance of `Consumer`
        """
        # Given
        fake_data = example_time_series_data_v2
        fake_data["metric_group"] = metric_group

        # When
        data_ingester(data=fake_data)

        # Then
        spy_create_core_and_api_timeseries.assert_called_once()
        spy_create_core_headlines.assert_not_called()


class TestUploadData:
    @mock.patch(f"{MODULE_PATH}.data_ingester")
    def test_delegates_call_to_data_ingester(
        self, spy_data_ingester: mock.MagicMock, caplog: LogCaptureFixture
    ):
        """
        Given mocked data and a file key
        When `upload_data()` is called
        Then the call is delegated to `data_ingester()`
        And the correct logs are made

        Patches:
            `spy_data_ingester`: For the main assertion

        """
        # Given
        mocked_key = mock.Mock()
        mocked_data = mock.Mock()

        # When
        upload_data(key=mocked_key, data=mocked_data)

        # Then
        spy_data_ingester.assert_called_once_with(data=mocked_data)
        assert f"Uploading {mocked_key}" in caplog.text
        assert f"Completed ingestion of {mocked_key}" in caplog.text

    @mock.patch(f"{MODULE_PATH}.data_ingester")
    def test_raises_error_with_correct_log_statement(
        self, mocked_data_ingester: mock.MagicMock, caplog: LogCaptureFixture
    ):
        """
        Given mocked data and a file key
        When `upload_data()` is called
        Then the call is delegated to `data_ingester()`
        And the correct logs are made

        Patches:
            `mocked_data_ingester`: To simulate an error
                being thrown during the data ingestion

        """
        # Given
        mocked_key = mock.Mock()
        mocked_data = mock.Mock()
        error = Exception()
        mocked_data_ingester.side_effect = [error]

        # When / Then
        with pytest.raises(FileIngestionFailedError):
            upload_data(key=mocked_key, data=mocked_data)

            assert f"Failed upload of {mocked_key} due to {error}" in caplog.text


class TestUploadDataAsFile:
    @mock.patch(f"{MODULE_PATH}.upload_data")
    @mock.patch(f"{MODULE_PATH}._open_data_from_file")
    @mock.patch("builtins.open")
    def test_opens_file_and_delegates_to_upload_data(
        self,
        mocked_open: mock.MagicMock,
        spy_open_data_from_file: mock.MagicMock,
        spy_upload_data: mock.MagicMock,
    ):
        """
        Given a fake file
        When `_upload_data_as_file()` is called
        Then the call is delegated to open the data from the file
        And then to pass it to the call to the `upload_data`()` function

        Patches:
            `mocked_open`: To prevent the side effects of having
                to open a real file from the local filesystem
            `spy_open_data_from_file`: To check the opened
                file is passed to this function for the data
                to be extracted as a dict
            `spy_upload_data`: For the main assertion

        """
        # Given
        fake_path = Path("abc.json")

        # When
        _upload_data_as_file(filepath=fake_path)

        # Then
        spy_open_data_from_file.assert_called_with(
            file=mocked_open.return_value.__enter__.return_value
        )
        spy_upload_data.assert_called_once_with(
            key=fake_path.name, data=spy_open_data_from_file.return_value
        )


class TestOpenDataFromFile:
    @mock.patch(f"{MODULE_PATH}.json")
    def test_delegates_calls_successfully(self, spy_json: mock.MagicMock):
        """
        Given a mocked file object
        When `_open_data_from_file()` is called
        Then the call is delegated to read the file
            and to pass it to the call to be deserialized
        """
        # Given
        mocked_file = mock.MagicMock()

        # When
        _open_data_from_file(file=mocked_file)

        # Then
        mocked_file.readlines.assert_called_once()
        spy_json.loads.assert_called_once_with(mocked_file.readlines.return_value[0])<|MERGE_RESOLUTION|>--- conflicted
+++ resolved
@@ -5,9 +5,7 @@
 from _pytest.logging import LogCaptureFixture
 
 from ingestion.consumer import Consumer
-<<<<<<< HEAD
 from ingestion.file_ingestion import (
-    DataSourceFileType,
     FileIngestionFailedError,
     _open_data_from_file,
     _upload_data_as_file,
@@ -15,11 +13,8 @@
     file_ingester,
     upload_data,
 )
-=======
-from ingestion.file_ingestion import data_ingester, file_ingester
 from ingestion.utils import type_hints
 from ingestion.utils.enums import DataSourceFileType
->>>>>>> 67f6c19f
 from ingestion.v2.consumer import ConsumerV2
 
 MODULE_PATH = "ingestion.file_ingestion"
