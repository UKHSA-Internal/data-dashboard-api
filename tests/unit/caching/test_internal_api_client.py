--- conflicted
+++ resolved
@@ -18,11 +18,7 @@
         (
             [
                 ("pages_endpoint_path", "/api/pages/"),
-<<<<<<< HEAD
-                ("headlines_endpoint_path", "/api/headlines/v2/"),
-=======
                 ("headlines_endpoint_path", "/api/headlines/v3/"),
->>>>>>> 4edf6901
                 ("trends_endpoint_path", "/api/trends/v3/"),
                 ("charts_endpoint_path", "/api/charts/v3/"),
                 ("tables_endpoint_path", "/api/tables/v4/"),
