#!/usr/bin/env sh

set -e

echo "Starting local server..."

<<<<<<< HEAD
aerich init -t wpapi.settings.TORTOISE_ORM_LOCAL
aerich init-db
aerich migrate
=======
aerich init -t settings.TORTOISE_ORM
>>>>>>> 18dd5ca4
aerich upgrade

uvicorn wpapi.main:app --reload<|MERGE_RESOLUTION|>--- conflicted
+++ resolved
@@ -4,13 +4,9 @@
 
 echo "Starting local server..."
 
-<<<<<<< HEAD
-aerich init -t wpapi.settings.TORTOISE_ORM_LOCAL
+aerich init -t wpapi.settings.TORTOISE_ORM
 aerich init-db
 aerich migrate
-=======
-aerich init -t settings.TORTOISE_ORM
->>>>>>> 18dd5ca4
 aerich upgrade
 
 uvicorn wpapi.main:app --reload