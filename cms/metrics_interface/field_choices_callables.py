--- conflicted
+++ resolved
@@ -15,12 +15,6 @@
 LIST_OF_TWO_STRING_ITEM_TUPLES = list[tuple[str, str]]
 DICT_OF_CHART_AXIS_AND_SUB_CATEGORIES = dict[str, list[str]]
 GEOGRAPHY_TYPE_NAME_FOR_ALERTS = "Government Office Region"
-<<<<<<< HEAD
-GEOGRAPHY_TYPE_NAME_FOR_NATION = "Nation"
-GEOGRAPHY_TYPE_NAME_FOR_UKHSA_REION = "UKHSA Region"
-GEOGRAPHY_TYPE_NAME_FOR_LTLA = "Lower Tier Local Authority"
-=======
->>>>>>> 8f55bb41
 DUAL_CHART_SECONDARY_CATEGORY_FILTER_LIST = ["metric", "date"]
 
 
@@ -567,11 +561,7 @@
             { "Nation": ["England", "England"], ... }
     """
     metrics_interface = MetricsAPIInterface()
-<<<<<<< HEAD
-    geography_types = [key for key, value in get_all_geography_type_names()] or []
-=======
     geography_types = [key for key, value in get_all_geography_type_names()]
->>>>>>> 8f55bb41
 
     result = {}
     for geography_type in geography_types:
