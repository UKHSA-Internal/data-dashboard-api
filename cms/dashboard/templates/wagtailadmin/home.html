--- conflicted
+++ resolved
@@ -1,7 +1,3 @@
 {% extends "wagtailadmin/home.html" %}
 
-<<<<<<< HEAD
-{% block branding_welcome %}Welcome to the UKHSA Dashboard CMS{% endblock %}
-=======
-{% block branding_welcome %}Welcome to the UKHSA Data Dashboard CMS{% endblock %}
->>>>>>> 1dede53c
+{% block branding_welcome %}Welcome to the UKHSA Data Dashboard CMS{% endblock %}