from django.db import models
from wagtail import blocks

from cms.dashboard.models import AVAILABLE_RICH_TEXT_FEATURES
from cms.dynamic_content import help_texts
from cms.dynamic_content.blocks import (
    HeadlineNumberBlockTypes,
    MetricNumberBlock,
    PageLinkChooserBlock,
    RelatedLinkBlock,
)
from cms.dynamic_content.components import (
    ChartComponent,
    HeadlineChartComponent,
    SimplifiedChartComponent,
)
from cms.metrics_interface.field_choices_callables import get_possible_axis_choices

MINIMUM_HEADLINE_COLUMNS_COUNT: int = 1
MAXIMUM_HEADLINE_COLUMNS_COUNT: int = 5

MINIMUM_HEADLINES_IN_CHART_CARD_COLUMN_COUNT: int = 0
MAXIMUM_HEADLINES_IN_CHART_CARD_COLUMN_COUNT: int = 2

MINIMUM_COLUMNS_CHART_COLUMNS_COUNT: int = 1
MAXIMUM_COLUMNS_CHART_COLUMNS_COUNT: int = 2
MAXIMUM_COLUMNS_CHART_THREE_COLUMNS_COUNT: int = 3

MAXIMUM_TOPIC_TREND_CARD_CHARTS: int = 1
MAXIMUM_TREND_NUMBER: int = 1

DEFAULT_SIMPLE_CHART_X_AXIS = "date"
DEFAULT_SIMPLE_CHART_Y_AXIS = "metric"

CHART_CARD_DATE_PREFIX_DEFAULT_TEXT = "Up to and including"


class TextCard(blocks.StructBlock):
    body = blocks.RichTextBlock(
        features=AVAILABLE_RICH_TEXT_FEATURES, help_text=help_texts.TEXT_CARD
    )

    class Meta:
        icon = "text"


class WHAlerts(models.TextChoices):
    HEAT = "heat"
    COLD = "cold"

    @classmethod
    def get_alerts(cls) -> tuple[tuple[str, str]]:
        return tuple((alert.value, alert.value) for alert in cls)


class WeatherHealthAlertsCard(blocks.StructBlock):
    title = blocks.TextBlock(required=True, help_text=help_texts.TITLE_FIELD)
    sub_title = blocks.TextBlock(required=True, help_text=help_texts.SUB_TITLE_FIELD)
    alert_type = blocks.ChoiceBlock(
        required=True,
        choices=WHAlerts.get_alerts,
        help_text=help_texts.WHA_ALERT_CHOICE,
    )

    class Meta:
        icon = "weather"


class HeadlineNumbersRowCard(blocks.StructBlock):
    columns = MetricNumberBlock(
        min_num=MINIMUM_HEADLINE_COLUMNS_COUNT,
        max_num=MAXIMUM_HEADLINE_COLUMNS_COUNT,
        help_text=help_texts.HEADLINE_COLUMNS_FIELD.format(
            MAXIMUM_HEADLINE_COLUMNS_COUNT
        ),
    )

    class Meta:
        icon = "headline_number"


class ChartWithHeadlineAndTrendCard(blocks.StructBlock):
    title = blocks.TextBlock(required=True, help_text=help_texts.TITLE_FIELD)
<<<<<<< HEAD
    body = blocks.TextBlock(required=False, help_text=help_texts.OPTIONAL_BODY_FIELD)
    related_links = RelatedLinkBlock(
        required=False, help_text=help_texts.OPTIONAL_RELATED_LINK
=======
    body = blocks.TextBlock(
        required=False, help_text=help_texts.OPTIONAL_BODY_FIELD, label="Subtitle"
    )
    about = blocks.TextBlock(
        required=False, help_text=help_texts.OPTIONAL_CHART_ABOUT_FIELD
>>>>>>> aa4f866e
    )
    tag_manager_event_id = blocks.CharBlock(
        required=False,
        help_text=help_texts.TAG_MANAGER_EVENT_ID_FIELD,
        label="Tag manager event ID",
    )
    x_axis = blocks.ChoiceBlock(
        required=False,
        choices=get_possible_axis_choices,
        help_text=help_texts.CHART_X_AXIS,
    )
    x_axis_title = blocks.CharBlock(
        required=False,
        default="",
        help_text=help_texts.CHART_X_AXIS_TITLE,
    )
    y_axis = blocks.ChoiceBlock(
        required=False,
        choices=get_possible_axis_choices,
        help_text=help_texts.CHART_Y_AXIS,
    )
    y_axis_title = blocks.CharBlock(
        required=False,
        default="",
        help_text=help_texts.CHART_Y_AXIS_TITLE,
    )
    show_tooltips = blocks.BooleanBlock(
        help_text=help_texts.SHOW_TOOLTIPS_ON_CHARTS_FIELD,
        default=False,
        required=False,
    )
    date_prefix = blocks.CharBlock(
        required=True,
        default=CHART_CARD_DATE_PREFIX_DEFAULT_TEXT,
        help_text=help_texts.CHART_DATE_PREFIX,
    )
    chart = ChartComponent(help_text=help_texts.CHART_BLOCK_FIELD)
    headline_number_columns = HeadlineNumberBlockTypes(
        required=False,
        min_num=MINIMUM_HEADLINES_IN_CHART_CARD_COLUMN_COUNT,
        max_num=MAXIMUM_HEADLINES_IN_CHART_CARD_COLUMN_COUNT,
        help_text=help_texts.HEADLINE_COLUMNS_IN_CHART_CARD.format(
            MAXIMUM_HEADLINES_IN_CHART_CARD_COLUMN_COUNT
        ),
    )

    class Meta:
        icon = "chart_with_headline_and_trend_card"


class SimplifiedChartWithLink(blocks.StructBlock):
    title = blocks.TextBlock(required=True, help_text=help_texts.TITLE_FIELD)
    sub_title = blocks.CharBlock(required=False, help_text=help_texts.SUB_TITLE_FIELD)
    tag_manager_event_id = blocks.CharBlock(
        required=False,
        help_text=help_texts.TAG_MANAGER_EVENT_ID_FIELD,
        label="Tag manager event ID",
    )
    topic_page = PageLinkChooserBlock(
        page_type="topic.TopicPage",
        required=True,
        help_text=help_texts.TOPIC_PAGE_FIELD,
    )
    x_axis = blocks.ChoiceBlock(
        required=True,
        choices=get_possible_axis_choices,
        help_text=help_texts.REQUIRED_CHART_X_AXIS,
        default=DEFAULT_SIMPLE_CHART_X_AXIS,
        ready_only=True,
    )
    x_axis_title = blocks.CharBlock(
        required=False,
        default="",
        help_text=help_texts.CHART_X_AXIS_TITLE,
    )
    y_axis = blocks.ChoiceBlock(
        required=True,
        choices=get_possible_axis_choices,
        help_text=help_texts.REQUIRED_CHART_Y_AXIS,
        default=DEFAULT_SIMPLE_CHART_Y_AXIS,
    )
    y_axis_title = blocks.CharBlock(
        required=False,
        default="",
        help_text=help_texts.CHART_Y_AXIS_TITLE,
    )
    y_axis_minimum_value = blocks.DecimalBlock(
        required=False,
        default=0,
        help_text=help_texts.CHART_Y_AXIS_MINIMUM_VALUE,
    )
    y_axis_maximum_value = blocks.DecimalBlock(
        required=False,
        help_text=help_texts.CHART_Y_AXIS_MAXIMUM_VALUE,
    )
    chart = SimplifiedChartComponent(
        help_text=help_texts.CHART_BLOCK_FIELD,
        required=True,
        max_num=MAXIMUM_TOPIC_TREND_CARD_CHARTS,
    )

    class Meta:
        icon = "standalone_chart"


class ChartCard(blocks.StructBlock):
    title = blocks.TextBlock(required=True, help_text=help_texts.TITLE_FIELD)
<<<<<<< HEAD
    body = blocks.TextBlock(required=False, help_text=help_texts.OPTIONAL_BODY_FIELD)
    related_links = RelatedLinkBlock(
        required=False, help_text=help_texts.OPTIONAL_RELATED_LINK
=======
    body = blocks.TextBlock(
        required=False, help_text=help_texts.OPTIONAL_BODY_FIELD, label="Subtitle"
    )
    about = blocks.TextBlock(
        required=False, default="", help_text=help_texts.OPTIONAL_CHART_ABOUT_FIELD
>>>>>>> aa4f866e
    )
    tag_manager_event_id = blocks.CharBlock(
        required=False,
        help_text=help_texts.TAG_MANAGER_EVENT_ID_FIELD,
        label="Tag manager event ID",
    )
    x_axis = blocks.ChoiceBlock(
        required=False,
        choices=get_possible_axis_choices,
        help_text=help_texts.CHART_X_AXIS,
    )
    x_axis_title = blocks.CharBlock(
        required=False,
        default="",
        help_text=help_texts.CHART_X_AXIS_TITLE,
    )
    y_axis = blocks.ChoiceBlock(
        required=False,
        choices=get_possible_axis_choices,
        help_text=help_texts.CHART_Y_AXIS,
    )
    y_axis_title = blocks.CharBlock(
        required=False,
        default="",
        help_text=help_texts.CHART_Y_AXIS_TITLE,
    )
    show_tooltips = blocks.BooleanBlock(
        help_text=help_texts.SHOW_TOOLTIPS_ON_CHARTS_FIELD,
        default=False,
        required=False,
    )
    date_prefix = blocks.CharBlock(
        required=True,
        default=CHART_CARD_DATE_PREFIX_DEFAULT_TEXT,
        help_text=help_texts.CHART_DATE_PREFIX,
    )
    chart = ChartComponent(help_text=help_texts.CHART_BLOCK_FIELD)

    class Meta:
        icon = "standalone_chart"


class HeadlineChartCard(ChartCard):
    x_axis = blocks.ChoiceBlock(
        required=True,
        choices=get_possible_axis_choices,
        help_text=help_texts.REQUIRED_CHART_X_AXIS,
    )
    x_axis_title = blocks.CharBlock(
        required=False,
        default="",
        help_text=help_texts.CHART_X_AXIS_TITLE,
    )
    y_axis_title = blocks.CharBlock(
        required=False,
        default="",
        help_text=help_texts.CHART_Y_AXIS_TITLE,
    )
    show_tooltips = blocks.BooleanBlock(
        help_text=help_texts.SHOW_TOOLTIPS_ON_CHARTS_FIELD,
        default=False,
        required=False,
    )
    chart = HeadlineChartComponent(help_texts=help_texts.CHART_BLOCK_FIELD)

    class Meta:
        icon = "standalone_chart"


class ChartRowBlockTypes(blocks.StreamBlock):
    chart_card = ChartCard()
    headline_chart_card = HeadlineChartCard()
    chart_with_headline_and_trend_card = ChartWithHeadlineAndTrendCard()
    simplified_chart_with_link = SimplifiedChartWithLink()


class ChartRowCard(blocks.StructBlock):
    columns = ChartRowBlockTypes(
        min_num=MINIMUM_COLUMNS_CHART_COLUMNS_COUNT,
        max_num=MAXIMUM_COLUMNS_CHART_COLUMNS_COUNT,
        help_text=help_texts.CHART_CARD_ROW,
    )

    class Meta:
        icon = "chart_row_card"


class ChartCardSection(blocks.StructBlock):

    cards = ChartRowBlockTypes(
        min_num=MINIMUM_COLUMNS_CHART_COLUMNS_COUNT,
        help_text=help_texts.CHART_ROW_CARD_COLUMN_WIDTH_THREE,
    )

    class Meta:
        icon = "chart_row_card"<|MERGE_RESOLUTION|>--- conflicted
+++ resolved
@@ -55,7 +55,8 @@
 
 class WeatherHealthAlertsCard(blocks.StructBlock):
     title = blocks.TextBlock(required=True, help_text=help_texts.TITLE_FIELD)
-    sub_title = blocks.TextBlock(required=True, help_text=help_texts.SUB_TITLE_FIELD)
+    sub_title = blocks.TextBlock(
+        required=True, help_text=help_texts.SUB_TITLE_FIELD)
     alert_type = blocks.ChoiceBlock(
         required=True,
         choices=WHAlerts.get_alerts,
@@ -81,17 +82,14 @@
 
 class ChartWithHeadlineAndTrendCard(blocks.StructBlock):
     title = blocks.TextBlock(required=True, help_text=help_texts.TITLE_FIELD)
-<<<<<<< HEAD
-    body = blocks.TextBlock(required=False, help_text=help_texts.OPTIONAL_BODY_FIELD)
+    body = blocks.TextBlock(
+        required=False, help_text=help_texts.OPTIONAL_BODY_FIELD, label="Subtitle"
+    )
+    about = blocks.TextBlock(
+        required=False, help_text=help_texts.OPTIONAL_CHART_ABOUT_FIELD
+    )
     related_links = RelatedLinkBlock(
         required=False, help_text=help_texts.OPTIONAL_RELATED_LINK
-=======
-    body = blocks.TextBlock(
-        required=False, help_text=help_texts.OPTIONAL_BODY_FIELD, label="Subtitle"
-    )
-    about = blocks.TextBlock(
-        required=False, help_text=help_texts.OPTIONAL_CHART_ABOUT_FIELD
->>>>>>> aa4f866e
     )
     tag_manager_event_id = blocks.CharBlock(
         required=False,
@@ -144,7 +142,8 @@
 
 class SimplifiedChartWithLink(blocks.StructBlock):
     title = blocks.TextBlock(required=True, help_text=help_texts.TITLE_FIELD)
-    sub_title = blocks.CharBlock(required=False, help_text=help_texts.SUB_TITLE_FIELD)
+    sub_title = blocks.CharBlock(
+        required=False, help_text=help_texts.SUB_TITLE_FIELD)
     tag_manager_event_id = blocks.CharBlock(
         required=False,
         help_text=help_texts.TAG_MANAGER_EVENT_ID_FIELD,
@@ -199,17 +198,14 @@
 
 class ChartCard(blocks.StructBlock):
     title = blocks.TextBlock(required=True, help_text=help_texts.TITLE_FIELD)
-<<<<<<< HEAD
-    body = blocks.TextBlock(required=False, help_text=help_texts.OPTIONAL_BODY_FIELD)
+    body = blocks.TextBlock(
+        required=False, help_text=help_texts.OPTIONAL_BODY_FIELD, label="Subtitle"
+    )
+    about = blocks.TextBlock(
+        required=False, default="", help_text=help_texts.OPTIONAL_CHART_ABOUT_FIELD
+    )
     related_links = RelatedLinkBlock(
         required=False, help_text=help_texts.OPTIONAL_RELATED_LINK
-=======
-    body = blocks.TextBlock(
-        required=False, help_text=help_texts.OPTIONAL_BODY_FIELD, label="Subtitle"
-    )
-    about = blocks.TextBlock(
-        required=False, default="", help_text=help_texts.OPTIONAL_CHART_ABOUT_FIELD
->>>>>>> aa4f866e
     )
     tag_manager_event_id = blocks.CharBlock(
         required=False,
