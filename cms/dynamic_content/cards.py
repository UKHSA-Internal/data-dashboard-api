--- conflicted
+++ resolved
@@ -401,17 +401,10 @@
 
 
 class DualCategoryChartCardAdapter(StructBlockAdapter):
-<<<<<<< HEAD
-    """A telepath adaptor for `DualCategoryChartCard` this...
-
-    Note:
-         This adaptor attaches our customer JavaScript implementation
-=======
     """A telepath adaptor for `DualCategoryChartCard`
 
     Note:
          This adaptor attaches our custom JavaScript implementation
->>>>>>> 8f55bb41
          `cms/dashboard/static/js/dual_category_chart_form.js`
     """
 
