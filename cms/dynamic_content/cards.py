--- conflicted
+++ resolved
@@ -22,17 +22,8 @@
     SimplifiedChartComponent,
 )
 from cms.metrics_interface.field_choices_callables import (
-<<<<<<< HEAD
-    get_all_age_names,
-    get_all_geography_choices_grouped_by_type,
-    get_all_geography_names,
-    get_all_sex_names,
-    get_all_stratum_names,
-    get_all_subcategory_choices,
-=======
     get_all_subcategory_choices,
     get_all_subcategory_choices_grouped_by_categories,
->>>>>>> 8f55bb41
     get_dual_category_chart_types,
     get_dual_chart_secondary_category_choices,
     get_possible_axis_choices,
@@ -395,11 +386,7 @@
 
     segments = blocks.ListBlock(
         DualCategoryChartSegmentComponent(),
-<<<<<<< HEAD
-        min_num=1,
-=======
         min_num=MINIMUM_SEGMENTS_COUNT,
->>>>>>> 8f55bb41
     )
 
     def __init__(self, *args, **kwargs):
@@ -407,16 +394,9 @@
 
     def get_form_context(self, value, prefix="", errors=None):
         context = super().get_form_context(value=value, prefix=prefix, errors=errors)
-<<<<<<< HEAD
-        SUBCATEGORY_CHOICES_DB["geography"] = (
-            get_all_geography_choices_grouped_by_type()
-        )
-        context["subcategory_data"] = json.dumps(SUBCATEGORY_CHOICES_DB)
-=======
         context["subcategory_data"] = json.dumps(
             get_all_subcategory_choices_grouped_by_categories()
         )
->>>>>>> 8f55bb41
 
         return context
 
@@ -428,17 +408,10 @@
 
 
 class DualCategoryChartCardAdapter(StructBlockAdapter):
-<<<<<<< HEAD
-    """A telepath adaptor for `DualCategoryChartCard` this...
-
-    Note:
-         This adaptor attaches our customer JavaScript implementation
-=======
     """A telepath adaptor for `DualCategoryChartCard`
 
     Note:
          This adaptor attaches our custom JavaScript implementation
->>>>>>> 8f55bb41
          `cms/dashboard/static/js/dual_category_chart_form.js`
     """
 
@@ -448,14 +421,8 @@
     def media(self):
         structblock_media = super().media
         return forms.Media(
-<<<<<<< HEAD
-            js=structblock_media._js  # noqa: SLF001
-            + ["js/dual_category_chart_form.js"],
-            css=structblock_media._css,  # noqa: SLF001
-=======
             js=structblock_media._js + ["js/dual_category_chart_form.js"],
             css=structblock_media._css,
->>>>>>> 8f55bb41
         )
 
 
