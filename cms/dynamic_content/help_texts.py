--- conflicted
+++ resolved
@@ -183,9 +183,7 @@
 """
 
 OPTIONAL_BODY_FIELD: str = """
-<<<<<<< HEAD
-An optional body of text to accompany this block.
-This text will be displayed in the about tab.
+An optional body of text to accompany this block. This text will be displayed below the chart title.
 """
 
 OPTIONAL_RELATED_LINK: str = """
@@ -198,9 +196,7 @@
 
 RELATED_LINK_URL: str = """
 The URL that the user will be navigated to when clicked.
-=======
 An optional body of text to accompany this block. This text will be displayed below the chart title.
->>>>>>> aa4f866e
 """
 
 REQUIRED_BODY_FIELD: str = """
