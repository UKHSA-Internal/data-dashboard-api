from django.db import models
from modelcluster.fields import ParentalKey
from wagtail.admin.panels import FieldPanel, InlinePanel, ObjectList, TabbedInterface
from wagtail.api import APIField
from wagtail.fields import RichTextField
from wagtail.models import Orderable, Page

from cms.common.models import AVAILABLE_RICH_TEXT_FEATURES, MAXIMUM_URL_FIELD_LENGTH
from cms.dashboard.models import UKHSAPage
from cms.dynamic_content import help_texts
from cms.dynamic_content.access import ALLOWABLE_BODY_CONTENT
from cms.home.managers import HomePageManager


<<<<<<< HEAD
class UKHSARootPage(Page):
    max_count = 1


class HomePage(Page):
=======
class HomePage(UKHSAPage):
>>>>>>> 6171e0ec
    page_description = RichTextField(
        features=AVAILABLE_RICH_TEXT_FEATURES,
        blank=True,
        null=True,
        help_text=help_texts.PAGE_DESCRIPTION_FIELD,
    )
    body = ALLOWABLE_BODY_CONTENT

    content_panels = Page.content_panels + [
        FieldPanel("page_description"),
        FieldPanel("body"),
    ]

    sidebar_content_panels = [
        InlinePanel("related_links", heading="Related links", label="Related link"),
    ]

    # Sets which fields to expose on the API
    api_fields = UKHSAPage.api_fields + [
        APIField("page_description"),
        APIField("body"),
        APIField("related_links"),
        APIField("last_published_at"),
        APIField("search_description"),
    ]

    # Tabs to position at the top of the view
    edit_handler = TabbedInterface(
        [
            ObjectList(content_panels, heading="Content"),
            ObjectList(sidebar_content_panels, heading="Related Links"),
            ObjectList(UKHSAPage.promote_panels, heading="Promote"),
        ]
    )

    objects = HomePageManager()

    @classmethod
    def is_previewable(cls) -> bool:
        """Returns False. Since this is a headless CMS the preview panel is not supported"""
        return False


class HomePageRelatedLink(Orderable):
    page = ParentalKey(
        HomePage, on_delete=models.SET_NULL, null=True, related_name="related_links"
    )
    title = models.CharField(max_length=255)
    url = models.URLField(verbose_name="URL", max_length=MAXIMUM_URL_FIELD_LENGTH)
    body = RichTextField(features=[])

    # Sets which panels to show on the editing view
    panels = [
        FieldPanel("title"),
        FieldPanel("url"),
        FieldPanel("body"),
    ]

    # Sets which fields to expose on the API
    api_fields = [
        APIField("title"),
        APIField("url"),
        APIField("body"),
    ]<|MERGE_RESOLUTION|>--- conflicted
+++ resolved
@@ -12,15 +12,11 @@
 from cms.home.managers import HomePageManager
 
 
-<<<<<<< HEAD
 class UKHSARootPage(Page):
     max_count = 1
 
 
-class HomePage(Page):
-=======
 class HomePage(UKHSAPage):
->>>>>>> 6171e0ec
     page_description = RichTextField(
         features=AVAILABLE_RICH_TEXT_FEATURES,
         blank=True,
