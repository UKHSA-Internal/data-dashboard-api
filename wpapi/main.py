--- conflicted
+++ resolved
@@ -1,29 +1,20 @@
+import os
 import csv
 import logging
-<<<<<<< HEAD
-=======
-import os
->>>>>>> 18dd5ca4
 
 from fastapi import FastAPI
 from fastapi.middleware.cors import CORSMiddleware
 from pydantic import BaseModel
 from tortoise import Tortoise, run_async
-<<<<<<< HEAD
 from tortoise.contrib.pydantic import pydantic_model_creator, pydantic_queryset_creator
-=======
+
 from typing import Union
 
-import settings
-from models import MultiPathogen
->>>>>>> 18dd5ca4
-
-from typing import Union
-
-<<<<<<< HEAD
 from wpapi import settings, models
 from wpapi.models import MultiPathogen
-=======
+
+Record = pydantic_model_creator(MultiPathogen)
+
 print("The app object is being created")
 logging.debug("The app object is being created")
 
@@ -32,9 +23,7 @@
     name: str
     price: float
     is_offer: Union[bool, None] = None
->>>>>>> 18dd5ca4
-
-Record = pydantic_model_creator(MultiPathogen)
+
 
 # This might not be needed as it's initiated in the 'start.sh' script
 async def init(local=False):
@@ -62,7 +51,6 @@
 
 origins = ["*"]
 
-<<<<<<< HEAD
 app.add_middleware(
     CORSMiddleware,
     allow_origins=origins,
@@ -79,14 +67,13 @@
     )
     saved_items = await MultiPathogen.filter(season="2022-2023").values()
     return saved_items
-=======
+
 @app.get("/")
 async def root():
     print("This is the root end point")
     logging.debug("This is the root end point")
 
     return {"message": "Hello World"}
->>>>>>> 18dd5ca4
 
 
 @app.get("/items/")
@@ -228,13 +215,11 @@
 
         index += 1
 
+
     return data
+
 
 if __name__ == "__main__":
     from uvicorn import run
-<<<<<<< HEAD
-    run(app, port=5100)
-=======
-
-    run(app, port=80)
->>>>>>> 18dd5ca4
+
+    run(app, port=80)